--- conflicted
+++ resolved
@@ -12,13 +12,10 @@
 - update FIL seste seq parameters in get_metadata_val_classic
 - denoising module-first part: Java-Matlab interface for LCPCA denoising
 - read EffectiveEchoTime in new TerraX Dicom format
-<<<<<<< HEAD
 - save LCPCA-denoising supplementary files as nifti instead of .mat
-=======
 - parameter error maps
 - robust combination of two runs using error maps
 
->>>>>>> 6779cdc5
 
 ### Fixed
 - replace `datestr(now)` with `datetime('now')` in line with [MATLAB recommendation](https://mathworks.com/help/matlab/matlab_prog/replace-discouraged-instances-of-serial-date-numbers-and-date-strings.html)
