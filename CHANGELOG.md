--- conflicted
+++ resolved
@@ -7,14 +7,10 @@
 ## [unreleased]
 ### Added
 - option to choose different models and parameters for B1-correction of MTsat
-<<<<<<< HEAD
 - set default WM percent value in hmri_defaults
+- fix crash if input images have different matrix sizes, and warn
 - parameter error maps
 - weighted combination
-=======
-- set default WM percent value in hmri_defaults.
-- fix crash if input images have different matrix sizes, and warn
->>>>>>> 4099d4d1
 
 ### Fixed
 - replace `datestr(now)` with `datetime('now')` in line with [MATLAB recommendation](https://mathworks.com/help/matlab/matlab_prog/replace-discouraged-instances-of-serial-date-numbers-and-date-strings.html)
