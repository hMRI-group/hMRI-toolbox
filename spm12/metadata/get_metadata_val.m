--- conflicted
+++ resolved
@@ -97,897 +97,11 @@
 end
 
 if ~isstruct(mstruc)
-<<<<<<< HEAD
-    % there seems to be no metadata available (mstruc is not a structure
-    % and is likely to be empty). Still try a few tricks in case either
-    % TR/TE/FA is the target field and available in the description field:
-    if ischar(varargin{1}) && strcmp(spm_file(varargin{1},'ext'),'nii')
-        fnam = varargin{1};
-        fprintf(1,'\nWARNING: No metadata available in %s.\n', fnam);
-        N = nifti(fnam);
-        p = struct('tr',[],'te',[],'fa',[]);
-        tmp = regexp(N.descrip,'TR=(?<tr>.+)ms/TE=(?<te>.+)ms/FA=(?<fa>.+)deg','names');
-        if ~isempty(tmp)
-            p.tr = str2double(tmp.tr);
-            p.te = str2double(tmp.te);
-            p.fa = str2double(tmp.fa);
-            switch inParName
-                case 'RepetitionTime' % [ms]
-                    cRes = 1;
-                    parLocation{cRes} = 'NiftiDescriptionField';
-                    parValue{cRes} = p.tr;
-                    fprintf(1,'Parameter available in NIFTI description field:\n\t%s = %5.2f ms\n', inParName, parValue{1});
-                    
-                case 'EchoTime'
-                    cRes = 1;
-                    parLocation{cRes} = 'NiftiDescriptionField';
-                    parValue{cRes} = p.te;
-                    fprintf(1,'Parameter available in NIFTI description field:\n\t%s = %5.2f ms\n', inParName, parValue{1});
-                    
-                case 'FlipAngle'
-                    cRes = 1;
-                    parLocation{cRes} = 'NiftiDescriptionField';
-                    parValue{cRes} = p.fa;
-                    fprintf(1,'Parameter available in NIFTI description field:\n\t%s = %5.2f ms\n', inParName, parValue{1});
-                    
-                otherwise
-                    fprintf(1,'Not able to retrieve any value for parameter %s.\n', inParName);
-            end
-        end
-    else
-        error('Invalid input arguments. Type help get_metadata_val for correct syntax.');
-    end
-    
-else
-    switch inParName
-        case 'RepetitionTime' % [ms]
-            % Valid for all vendors
-            [nFieldFound, fieldList] = find_field_name(mstruc, 'RepetitionTime', 'caseSens','sensitive','matchType','exact');
-            [val,nam] = get_val_nam_list(mstruc, nFieldFound, fieldList);
-            if nFieldFound
-                cRes = 1;
-                parLocation{cRes} = nam{1};
-                parValue{cRes} = val{1};
-            end
-            
-        case 'RepetitionTimes' % [ms]
-            % Siemens-specific but made valid for all vendors
-            [nFieldFound, fieldList] = find_field_name(mstruc, 'alTR', 'caseSens','sensitive','matchType','exact');
-            [val,nam] = get_val_nam_list(mstruc, nFieldFound, fieldList);
-            % alTR is a Siemens-specific field which holds an array of
-            % values rather than a single value -> convenient when several
-            % TRs used for a given sequence (e.g. AFI). If not available
-            % (GE or Philips), let's get the standard DICOM field
-            % RepetitionTime instead (in ms):
-            if nFieldFound
-                cRes = 1;
-                parLocation{cRes} = nam{1};
-                parValue{cRes} = val{1}*0.001;
-            else
-                [parValue, parLocation] = get_metadata_val(mstruc, 'RepetitionTime');
-            end
-            
-        case 'EchoTime' % [ms]
-            % Valid for all vendors
-            [nFieldFound, fieldList] = find_field_name(mstruc, 'EchoTime', 'caseSens','sensitive','matchType','exact');
-            [val,nam] = get_val_nam_list(mstruc, nFieldFound, fieldList);
-            if nFieldFound
-                cRes = 1;
-                parLocation{cRes} = nam{1};
-                parValue{cRes} = val{1};
-            end
-            
-        case 'EchoTimes' % [ms]
-            % Siemens-specific but made valid for all vendors
-            [nFieldFound, fieldList] = find_field_name(mstruc, 'alTE', 'caseSens','sensitive','matchType','exact');
-            [val,nam] = get_val_nam_list(mstruc, nFieldFound, fieldList);
-            % alTE is a Siemens-specific field which holds an array of TE
-            % values rather than a single value -> convenient if several
-            % TEs used for a given sequence (e.g. multiecho sequences). If
-            % not available (GE or Philips), let's get the standard DICOM
-            % field EchoTime instead (in ms):
-            if nFieldFound
-                cRes = 1;
-                parLocation{cRes} = nam{1};
-                parValue{cRes} = val{1}*0.001;
-            else
-                [parValue, parLocation] = get_metadata_val(mstruc, 'EchoTime');
-            end
-            
-        case 'FlipAngle' % [deg]
-            % Valid for all vendors
-            [nFieldFound, fieldList] = find_field_name(mstruc, 'FlipAngle', 'caseSens','sensitive','matchType','exact');
-            [val,nam] = get_val_nam_list(mstruc, nFieldFound, fieldList);
-            % if (nFieldFound>1);warning('More than one value was found for %s. First one kept.', inParName);end
-            % Keep only first value if many - no scaling necessary
-            if nFieldFound
-                cRes = 1;
-                parLocation{cRes} = nam{1};
-                parValue{cRes} = val{1};
-            end
-            
-        case 'ProtocolName'
-            % Valid for all vendors
-            [nFieldFound, fieldList] = find_field_name(mstruc, 'ProtocolName','caseSens','sensitive','matchType','exact');
-            if nFieldFound==0 % may happen when Anonymous data, no exact match for ProtocolName (tProtocolName instead)
-                [nFieldFound, fieldList] = find_field_name(mstruc, 'ProtocolName','caseSens','sensitive');
-            end
-            [val,nam] = get_val_nam_list(mstruc, nFieldFound, fieldList);
-            % to correct for mismatch of outputs depending on data
-            % Anonymous or not ('tProtocolName' returns a cell array of
-            % cell array of char, while 'ProtocolName' returns a cell array
-            % of char):
-            if iscell(val) && (nFieldFound==1)
-                if iscell(val{1})
-                    val = val{1};
-                end
-            end
-            
-            if nFieldFound
-                cRes = 1;
-                parLocation{cRes} = nam{1};
-                parValue{cRes} = val{1};
-            end
-            
-        case 'SequenceName'
-            % Valid for all vendors
-            [nFieldFound, fieldList] = find_field_name(mstruc, 'SequenceName','caseSens','sensitive','matchType','exact');
-            [val,nam] = get_val_nam_list(mstruc, nFieldFound, fieldList);
-            % if (nFieldFound>1);warning('More than one value was found for %s. First one kept.', inParName);end
-            % Keep only first value if many
-            if nFieldFound
-                cRes = 1;
-                parLocation{cRes} = nam{1};
-                parValue{cRes} = val{1};
-            end
-            
-        case 'MT'
-            % Siemens-specific
-            % NB: parameters set to 0 are usually omitted in the DICOM header.
-            % Therefore, the absence of the parameter in the header means that
-            % no MT pulse is applied. If applied, parameter
-            % acqpar.CSASeriesHeaderInfo.MrPhoenixProtocol.sPrepPulses.ucMTC
-            % takes the hexadecimal value '0x1' = 1.
-            [nFieldFound, fieldList] = find_field_name(mstruc, 'ucMTC','caseSens','sensitive','matchType','exact');
-            [val,nam] = get_val_nam_list(mstruc, nFieldFound, fieldList); %#ok<ASGLU>
-            % if (nFieldFound>1);warning('More than one value was found for %s. First one kept.', inParName);end
-            % Keep only first value if many
-            if nFieldFound
-                cRes = 1;
-                parLocation{cRes} = nam{1};
-                parValue{cRes} = 1;
-            else
-                nFieldFound = 1;
-                cRes = 1;
-                parLocation{cRes} = 'NullParameterNotDefinedInStruct';
-                parValue{cRes} = 0;
-            end
-            
-        case 'FieldStrength' % [T]
-            % Valid for all vendors
-            % NB: flNominalB0 returns ~2.8936 for a 3T magnet, but is Siemens
-            % specific so unusable with GE/Philips data. However, since more
-            % accurate, we first try and retrieve it:
-            [nFieldFound, fieldList] = find_field_name(mstruc, 'flNominalB0','caseSens','sensitive','matchType','exact');
-            [val,nam] = get_val_nam_list(mstruc, nFieldFound, fieldList);
-            if nFieldFound
-                cRes = 1;
-                parLocation{cRes} = nam{1};
-                parValue{cRes} = val{1};
-            else
-                % NB: MagneticFieldStrength returns 3 for a 3T magnet
-                [nFieldFound, fieldList] = find_field_name(mstruc, 'MagneticFieldStrength','caseSens','sensitive','matchType','exact');
-                [val,nam] = get_val_nam_list(mstruc, nFieldFound, fieldList);
-                if nFieldFound
-                    cRes = 1;
-                    parLocation{cRes} = nam{1};
-                    parValue{cRes} = val{1};
-                end
-            end
-            
-            
-        case 'Frequency' % [Hz]
-            % Valid for all vendors
-            % NB: lFrequency returns 123255074 Hz and is Siemens-specific,
-            % while ImagingFrequency returns 123.2551 MHz.
-            [nFieldFound, fieldList] = find_field_name(mstruc, 'lFrequency','caseSens','sensitive','matchType','exact');
-            [val,nam] = get_val_nam_list(mstruc, nFieldFound, fieldList);
-            if nFieldFound
-                cRes = 1;
-                parLocation{cRes} = nam{1};
-                parValue{cRes} = val{1};
-            else
-                [nFieldFound, fieldList] = find_field_name(mstruc, 'MagneticFieldStrength','caseSens','sensitive','matchType','exact');
-                [val,nam] = get_val_nam_list(mstruc, nFieldFound, fieldList);
-                if nFieldFound
-                    cRes = 1;
-                    parLocation{cRes} = nam{1};
-                    parValue{cRes} = val{1}*1000000;
-                end
-            end
-            
-        case 'ScanningSequence' % e.g. 'EP' for EPI...
-            % Valid for all vendors
-            [nFieldFound, fieldList] = find_field_name(mstruc, 'ScanningSequence','caseSens','sensitive','matchType','exact');
-            [val,nam] = get_val_nam_list(mstruc, nFieldFound, fieldList);
-            % if (nFieldFound>1);warning('More than one value was found for %s. First one kept.', inParName);end
-            % Keep only first value if many
-            if nFieldFound
-                cRes = 1;
-                parLocation{cRes} = nam{1};
-                parValue{cRes} = val{1};
-            end
-            
-        case 'BandwidthPerPixelRO'
-            % Valid for all vendors
-            [nFieldFound, fieldList] = find_field_name(mstruc, 'PixelBandwidth','caseSens','sensitive','matchType','exact');
-            [val,nam] = get_val_nam_list(mstruc, nFieldFound, fieldList);
-            % if (nFieldFound>1);warning('More than one value was found for %s. First one kept.', inParName);end
-            % Keep only first value if many
-            if nFieldFound
-                cRes = 1;
-                parLocation{cRes} = nam{1};
-                parValue{cRes} = val{1};
-            end
-            
-        case 'BandwidthPerPixelPE' % Siemens-specific header entry
-            [nFieldFound, fieldList] = find_field_name(mstruc, 'BandwidthPerPixelPhaseEncode','caseSens','sensitive','matchType','exact');
-            [val,nam] = get_val_nam_list(mstruc, nFieldFound, fieldList);
-            if nFieldFound
-                cRes = 1;
-                parLocation{cRes} = nam{1};
-                parValue{cRes} = val{1};
-            end
-            
-        case 'PELinesPF'
-            % size of the k-space PE dimension, taking into account partial
-            % Fourier but not Parallel acceleration. Valid for all vendors.
-            [nFieldFound, fieldList] = find_field_name(mstruc, 'NumberOfPhaseEncodingSteps','caseSens','sensitive','matchType','exact');
-            [val,nam] = get_val_nam_list(mstruc, nFieldFound, fieldList);
-            if nFieldFound
-                cRes = 1;
-                parLocation{cRes} = nam{1};
-                parValue{cRes} = val{1};
-            end
-            
-        case 'PELines'
-            % size of the k-space PE dimension, without taking into account
-            % Parallel acceleration nor partial Fourier.
-            % Siemens-specific towards validation for all vendors...
-            [nFieldFound, fieldList] = find_field_name(mstruc, 'lPhaseEncodingLines','caseSens','sensitive','matchType','exact');
-            [val,nam] = get_val_nam_list(mstruc, nFieldFound, fieldList);
-            if nFieldFound
-                cRes = 1;
-                parLocation{cRes} = nam{1};
-                parValue{cRes} = val{1};
-            else
-                % This variation is an attempt for compatibility for all
-                % vendors, but not tested thoroughly.
-                % PEdir = get_metadata_val(mstruc, 'InPlanePhaseEncodingDirection');
-                PEdir = get_metadata_val(mstruc, 'PhaseEncodingDirection');
-                if strcmp(deblank(PEdir),'ROW');
-                    fieldName = 'Rows';
-                else
-                    fieldName = 'Columns';
-                end
-                [parValue, parLocation] = get_metadata_val(mstruc,fieldName);
-                if ~isempty(parValue);nFieldFound = 1;end
-            end
-            
-        case 'PELinesPAT'
-            % size of the k-space PE dimension, taking into account Parallel
-            % acceleration but not partial Fourier. Used to calculate the total
-            % EPI Readout duration for FieldMap undistortion.
-            % Siemens-specific.
-            [nFieldFound, fieldList] = find_field_name(mstruc, 'lPhaseEncodingLines','caseSens','sensitive','matchType','exact');
-            [val,nam] = get_val_nam_list(mstruc, nFieldFound, fieldList);
-            [nFieldFoundPAT, fieldListPAT] = find_field_name(mstruc, 'lAccelFactPE','caseSens','sensitive','matchType','exact');
-            [valPAT,namPAT] = get_val_nam_list(mstruc, nFieldFoundPAT, fieldListPAT);  %#ok<ASGLU>
-            if nFieldFound
-                cRes = 1;
-                parLocation{cRes} = nam{1};
-                if isempty(valPAT);valPAT{1} = 1;end
-                parValue{cRes} = floor(val{1}/valPAT{1});
-            end
-            
-        case 'PhaseEncodingDirectionSign'
-            % Siemens-specific:
-            [nFieldFound, fieldList] = find_field_name(mstruc, 'PhaseEncodingDirectionPositive','caseSens','sensitive','matchType','exact');
-            [val,nam] = get_val_nam_list(mstruc, nFieldFound, fieldList);
-            % PhaseEncodingDirectionPositive = 0/1 for -1/+1.
-            % Note that null parameters are not saved in the header.
-            if nFieldFound
-                cRes = 1;
-                parLocation{cRes} = nam{1};
-                parValue{cRes} = val{1};
-            else
-                nFieldFound = 1;
-                cRes = 1;
-                parLocation{cRes} = 'NullParameterNotDefinedInStruct';
-                parValue{cRes} = -1;
-            end
-            
-        case 'PhaseEncodingDirection' % 'COL' (A>>P/P>>A) or 'ROW' (R>>L/L>>R)
-            % Valid for all vendors
-            [nFieldFound, fieldList] = find_field_name(mstruc, 'InPlanePhaseEncodingDirection','caseSens','sensitive','matchType','exact');
-            [val,nam] = get_val_nam_list(mstruc, nFieldFound, fieldList);
-            % if (nFieldFound>1);warning('More than one value was found for %s. First one kept.', inParName);end
-            % Keep only first value if many
-            if nFieldFound
-                cRes = 1;
-                parLocation{cRes} = nam{1};
-                parValue{cRes} = val{1};
-            end
-            
-        case 'NumberOfMeasurements' % Siemens-specific
-            [nFieldFound, fieldList] = find_field_name(mstruc, 'lRepetitions','caseSens','sensitive','matchType','exact');
-            [val,nam] = get_val_nam_list(mstruc, nFieldFound, fieldList);
-            % if (nFieldFound>1);warning('More than one value was found for %s. First one kept.', inParName);end
-            % Keep only first value if many
-            if nFieldFound
-                cRes = 1;
-                parLocation{cRes} = nam{1};
-                parValue{cRes} = val{1}+1;
-            else
-                nFieldFound = 1;
-                cRes = 1;
-                parLocation{cRes} = 'NullParameterNotDefinedInStruct';
-                parValue{cRes} = 1;
-            end
-            
-        case 'NumberOfSlices' % Siemens-specific
-            [nFieldFound, fieldList] = find_field_name(mstruc, 'sSliceArray','caseSens','sensitive','matchType','exact');
-            [val,nam] = get_val_nam_list(mstruc, nFieldFound, fieldList);
-            % if (nFieldFound>1);warning('More than one value was found for %s. First one kept.', inParName);end
-            % Keep only first value if many
-            if nFieldFound
-                cRes = 1;
-                % might be a 3D acquisition with 1 slab
-                if val{1}.lSize == 1 && strcmp(get_metadata_val(mstruc,'MRAcquisitionType'),'3D')
-                    fprintf(1,'\nINFO: This is a 3D sequence.\n');
-                    [nFieldFound, fieldList] = find_field_name(mstruc, 'lImagesPerSlab','caseSens','sensitive','matchType','exact');
-                    [val,nam] = get_val_nam_list(mstruc, nFieldFound, fieldList);
-                    if nFieldFound
-                        cRes = 1;
-                        parLocation{cRes} = nam{1};
-                        parValue{cRes} = val{1};
-                    end
-                else
-                    fprintf(1,'\nINFO: This is a 2D sequence.\n');
-                    parLocation{cRes} = [nam{1} '.lSize'];
-                    parValue{cRes} = val{1}.lSize;
-                end
-            end
-            
-            
-        case 'PATparameters'
-            % Siemens-specific
-            [nFieldFound, fieldList] = find_field_name(mstruc, 'sPat','caseSens','sensitive','matchType','exact');
-            [val,nam] = get_val_nam_list(mstruc, nFieldFound, fieldList);
-            % if (nFieldFound>1);warning('More than one value was found for %s. First one kept.', inParName);end
-            % Keep only first value if many
-            if nFieldFound
-                cRes = 1;
-                parLocation{cRes} = nam{1};
-                parValue{cRes} = val{1};
-            end
-            
-        case 'AccelFactorPE'
-            % Siemens-specific
-            [nFieldFound, fieldList] = find_field_name(mstruc, 'lAccelFactPE','caseSens','sensitive','matchType','exact');
-            [val,nam] = get_val_nam_list(mstruc, nFieldFound, fieldList);
-            % if (nFieldFound>1);warning('More than one value was found for %s. First one kept.', inParName);end
-            % Keep only first value if many
-            if nFieldFound
-                cRes = 1;
-                parLocation{cRes} = nam{1};
-                parValue{cRes} = val{1};
-            end
-            
-        case 'AccelFactor3D'
-            % Siemens-specific
-            [nFieldFound, fieldList] = find_field_name(mstruc, 'lAccelFact3D','caseSens','sensitive','matchType','exact');
-            [val,nam] = get_val_nam_list(mstruc, nFieldFound, fieldList);
-            % if (nFieldFound>1);warning('More than one value was found for %s. First one kept.', inParName);end
-            % Keep only first value if many
-            if nFieldFound
-                cRes = 1;
-                parLocation{cRes} = nam{1};
-                parValue{cRes} = val{1};
-            end
-            
-        case 'MultiBandFactor'
-            % Siemens-specific for either CMRR multiband EPI or Siemens
-            % product EPI sequence with SMS.
-            % determine sequence (CMRR versus Siemens product)
-            tSequenceFileName = get_metadata_val(mstruc,'tSequenceFileName');
-            ProtocolName = deblank(get_metadata_val(mstruc,'ProtocolName'));
-            if strfind(lower(tSequenceFileName),'cmrr')
-                [nFieldFound, fieldList] = find_field_name(mstruc, 'MiscSequenceParam','caseSens','sensitive','matchType','exact');
-                [val,nam] = get_val_nam_list(mstruc, nFieldFound, fieldList);
-                % Keep only first value if many
-                if nFieldFound
-                    cRes = 1;
-                    parLocation{cRes} = nam{1};
-                    parValue{cRes} = val{1}(12);
-                    fprintf(1,'\nINFO: CMRR multiband EPI (%s) - MultiBandFactor stored in MiscSequenceParam(12). Value = %d.\n', ProtocolName, parValue{cRes});
-                end
-            else
-                [nFieldFound, fieldList] = find_field_name(mstruc, 'lMultiBandFactor','caseSens','sensitive','matchType','exact');
-                [val,nam] = get_val_nam_list(mstruc, nFieldFound, fieldList);
-                % Keep only first value if many
-                if nFieldFound
-                    cRes = 1;
-                    parLocation{cRes} = nam{1};
-                    parValue{cRes} = val{1};
-                    fprintf(1,'\nINFO: Siemens SMS-EPI (%s) - MultiBandFactor stored in lMultiBandFactor. Value = %d.\n', ProtocolName, parValue{cRes});
-                end
-            end
-            
-        case 'WipParameters'
-            % Siemens-specific (NB: search made case insensitive since
-            % sWiPMemBlock or sWipMemBlock depending on software version)
-            [nFieldFound, fieldList] = find_field_name(mstruc, 'sWipMemBlock','caseSens','insensitive','matchType','exact');
-            [val,nam] = get_val_nam_list(mstruc, nFieldFound, fieldList);
-            % if (nFieldFound>1);warning('More than one value was found for %s. First one kept.', inParName);end
-            % Keep only first value if many
-            if nFieldFound
-                cRes = 1;
-                parLocation{cRes} = nam{1};
-                parValue{cRes} = val{1};
-            end
-            
-        case 'AllDiffusionDirections'
-            % Siemens-specific
-            if get_metadata_val(mstruc,'isDWI')
-                [nFieldFound, fieldList] = find_field_name(mstruc, 'sDiffusion','caseSens','sensitive','matchType','exact');
-                [val,nam] = get_val_nam_list(mstruc, nFieldFound, fieldList);
-                % sDiffusion is the field containing series diffusion information.
-                % Example:
-                % mstruc{1}.acqpar.CSASeriesHeaderInfo.MrPhoenixProtocol.sDiffusion
-                %           lDiffWeightings: 2
-                %            lNoiseLevel: 30
-                %        lDiffDirections: 117
-                %                 ulMode: 128
-                %               dsScheme: 2
-                %       ulQSpaceCoverage: 1
-                %       ulQSpaceSampling: 1
-                %       lQSpaceMaxBValue: 50
-                %           lQSpaceSteps: 1
-                %               alBValue: [0 2000]
-                %             alAverages: [1 1]
-                %     sFreeDiffusionData: [1x1 struct]
-                % with
-                % mstruc{1}.acqpar.CSASeriesHeaderInfo.MrPhoenixProtocol.sDiffusion.sFreeDiffusionData
-                %               sComment: [1x1 struct]
-                %        lDiffDirections: 117
-                %     ulCoordinateSystem: 1
-                %        ulNormalization: 1
-                %        asDiffDirVector: {1x116 cell}
-                if nFieldFound
-                    % check it is a DWI sequence
-                    if isfield(val{1},'sFreeDiffusionData')
-                        cRes = 1;
-                        % NB: the length of asDiffDirVector may be shorter than the
-                        % number of directions since 0 array values are discarded
-                        % from the DICOM header (here, the last "direction" is a b0
-                        % scan with direction (0,0,0)).
-                        ndir = eval(['mstruc.' nam{1} '.sFreeDiffusionData.lDiffDirections']);
-                        parLocation{cRes} = [nam{1} '.sFreeDiffusionData.asDiffDirVector'];
-                        parValueSagCorTra = eval(['mstruc.' nam{1} '.sFreeDiffusionData.asDiffDirVector']);
-                        parValue{cRes} = zeros(3,ndir);
-                        for cdir = 1:length(parValueSagCorTra)
-                            if isempty(parValueSagCorTra(cdir).dSag);parValueSagCorTra(cdir).dSag = 0;end
-                            if isempty(parValueSagCorTra(cdir).dCor);parValueSagCorTra(cdir).dCor = 0;end
-                            if isempty(parValueSagCorTra(cdir).dTra);parValueSagCorTra(cdir).dTra = 0;end
-                            parValue{cRes}(:,cdir) = [parValueSagCorTra(cdir).dSag; parValueSagCorTra(cdir).dCor; parValueSagCorTra(cdir).dTra];
-                        end
-                    end
-                    
-                end
-            end
-            
-        case 'AllBValues'
-            % Siemens-specific
-            if get_metadata_val(mstruc,'isDWI')
-                [nFieldFound, fieldList] = find_field_name(mstruc, 'alBValue','caseSens','sensitive','matchType','exact');
-                [val,nam] = get_val_nam_list(mstruc, nFieldFound, fieldList);
-                if nFieldFound
-                    cRes = 1;
-                    parLocation{cRes} = nam{1};
-                    parValue{cRes} = val{1};
-                end
-            end
-            
-        case 'DiffusionDirection'
-            % Siemens-specific
-            if get_metadata_val(mstruc,'isDWI')
-                [nFieldFound, fieldList] = find_field_name(mstruc, 'DiffusionGradientDirection','caseSens','sensitive','matchType','exact');
-                [val,nam] = get_val_nam_list(mstruc, nFieldFound, fieldList);
-                if nFieldFound
-                    cRes = 1;
-                    parLocation{cRes} = nam{1};
-                    parValue{cRes} = val{1};
-                else
-                    % B0 images have "direction" set to [0 0 0].
-                    % Null parameters in DICOM headers are often omitted,
-                    % therefore no "direction" information is retrievable for
-                    % these images. If non-existent field
-                    % "DiffusionGradientDirection" found in DWI acquisition,
-                    % vector [0 0 0] is now returned.
-                    nFieldFound = 1;
-                    cRes = 1;
-                    parLocation{cRes} = 'B0Image';
-                    parValue{cRes} = [0;0;0];
-                    fprintf(1,'\nWARNING: Diffusion direction not defined for DWImage %s. Assuming b=0.\n', inParName);
-                end
-            end
-            
-        case 'BValue'
-            % Siemens-specific
-            if get_metadata_val(mstruc,'isDWI')
-                [nFieldFound, fieldList] = find_field_name(mstruc, 'B_value','caseSens','sensitive','matchType','exact');
-                [val,nam] = get_val_nam_list(mstruc, nFieldFound, fieldList);
-                if nFieldFound
-                    cRes = 1;
-                    parLocation{cRes} = nam{1};
-                    parValue{cRes} = val{1};
-                end
-            end
-            
-        case 'isDWI'
-            % Siemens-specific
-            [nFieldFound, fieldList] = find_field_name(mstruc, 'sDiffusion','caseSens','sensitive','matchType','exact');
-            [val,nam] = get_val_nam_list(mstruc, nFieldFound, fieldList);
-            if nFieldFound
-                cRes = 1;
-                parLocation{cRes} = [nam{1} '.ulMode'];
-                if (val{1}.ulMode>1)
-                    parValue{cRes} = 1;
-                else
-                    parValue{cRes} = 0;
-                end
-            else
-                nFieldFound = 1;
-                cRes = 1;
-                parLocation{cRes} = 'NotDWISequence';
-                parValue{cRes} = 0;
-            end
-            if parValue{1}==0
-                fprintf(1,'\nWARNING: This is not a DWI sequence.\n');
-            end
-            
-            
-        case 'epiReadoutDuration' % [ms]
-            % Siemens-specific
-            % This information is easily retrievable from standard EPI
-            % sequences, where the "BandwidthPerPixelPhaseEncoding" is defined.
-            % For the 3D-EPI B1mapping sequence, everything is hard coded in
-            % the sequence and not passed to the MrProt variable, therefore it
-            % is not available in the DICOM header. We have to work case by
-            % case, relying on sequence version, BWPP and resolution :/...
-            
-            % first check whether BandwidthPerPixelPhaseEncode is defined
-            [nFieldFound, fieldList] = find_field_name(mstruc, 'BandwidthPerPixelPhaseEncode','caseSens','sensitive','matchType','exact');
-            [val,nam] = get_val_nam_list(mstruc, nFieldFound, fieldList);
-            % if (nFieldFound>1);warning('More than one value was found for %s. First one kept.', inParName);end
-            % Keep only first value if many
-            if nFieldFound
-                cRes = 1;
-                parLocation{cRes} = nam{1};
-                parValue{cRes} = 1/val{1}*1000;
-            else
-                fprintf(1,['\nWARNING: BandwidthPerPixelPhaseEncode not defined for the current sequence\n' ...
-                    'For 3D-EPI B1 mapping sequences, values are deduced from the sequence\n' ...
-                    'version. Be aware that it might not be correct if the version is unknown.\n']);
-                
-                % check whether it is an EPI sequence (al_B1mapping is not defined as 'EP' but 'RM'):
-                valEPI = get_metadata_val(mstruc, 'ScanningSequence');
-                valSEQ = get_metadata_val(mstruc, 'SequenceName');
-                valPROT = get_metadata_val(mstruc, 'ProtocolName');
-                valMODELNAME = get_metadata_val(mstruc, 'ManufacturerModelName');
-                
-                % Case al_B1mapping
-                if strfind(lower(valPROT),'b1map')
-                    fprintf(1,'\nTrying to derive the epiReadoutDuration from the Sequence version (%s/%s).\n',valSEQ,valPROT);
-                    nFieldFound = 1;
-                    switch lower(valSEQ)
-                        case 'b1v2d3d2' % 540 us - Prisma
-                            EchoSpacing = 2*140+260;
-                        case 'b1epi4a3d2' % 330 us - Allegra
-                            EchoSpacing = 330;
-                        case 'b1epi2b3d2' % 1mm protocol from WTCN
-                            EchoSpacing = 540;
-                        case 'seste1d3d2' % 1mm protocol from WTCN
-                            % alFree: [VoxDeph,SpoilAmp,EddCurr0,EddCurr1,TRamp,TFlat,BWT,0,0,0,0,0,2,MixingTime,0,0,0,0,0,0,0,0,0,0,0,0,0,0,0,0,0,0,0,0,0,0,0,0,0,0,0,0,0,0,0,0,0,0,0,0,0,0,0,0,0,0,0,0,0,0,0,0,0,12345],
-                            % adFree: [0,0,0,0,0,0,0,SlabGradScale,RefocCorr,0,0,RFSpoilBasicIncr]
-                            Wip = get_metadata_val(mstruc, 'WipParameters');
-                            EchoSpacing = Wip.alFree(5)*2+Wip.alFree(6);
-                        case {'b1sev1a3d2' 'b1sev1b3d2' 'b1epi2f3d2' 'b1epi2g3d2' 'b1sev1a'} % 7T and Prisma versions by Kerrin Pine
-                            if contains(valMODELNAME,'Prisma','IgnoreCase',true)
-                                Wip = get_metadata_val(mstruc, 'WipParameters');
-                                EchoSpacing = Wip.alFree(5)*2+Wip.alFree(6);
-                            elseif contains(valMODELNAME,'7T','IgnoreCase',true)
-                                EchoSpacing = 540;
-                            else
-                                % Do nothing
-                            end
-                        case 'b1epi2d3d2' % 800um protocol from WTCN
-                            EchoSpacing = 540;
-                    end
-                    if ~exist('EchoSpacing','var')
-                        fprintf(1,'\nWARNING: B1mapping version unknown, trying to base our guess on PixelBandwidth.\n');
-                        PixelBandwidth = get_metadata_val(mstruc,'BandwidthPerPixelRO');
-                        switch PixelBandwidth
-                            case 2300
-                                EchoSpacing = 540;
-                            case 3600
-                                EchoSpacing = 330;
-                            case 3550 % Allegra data
-                                EchoSpacing = 330;
-                            otherwise
-                                fprintf(1,'Giving up: using default EchoSpacing value = 540 us.\n');
-                                EchoSpacing = 2*140+260; % us
-                        end
-                    end
-                    measPElin = get_metadata_val(mstruc,'PELinesPAT');
-                    cRes = 1;
-                    parLocation{cRes} = 'HardCodedParameter';
-                    parValue{cRes} = EchoSpacing * measPElin * 0.001; % ms
-                    
-                    fprintf(1,['\nINFO: the EPI readout duration has been derived:' ...
-                        '\n\tEchoSpacing = %5.2f us' ...
-                        '\n\tmeasPElin = %d' ...
-                        '\n\tepiReadoutDuration = %5.2f ms\n'], ...
-                        EchoSpacing, measPElin,parValue{cRes});
-                    
-                else
-                    if strcmp(valEPI,'EP')
-                        fprintf(1,['\nWARNING: Sequence defined as EPI but BandwidthPerPixelPhaseEncode\n' ...
-                            'not defined. No value returned.\n']);
-                    else
-                        fprintf(1,['\nWARNING: This might not be an EPI sequence. \n' ...
-                            'Could not work out EPI readout duration.\n']);
-                    end
-                end
-            end
-            
-        case 'EchoSpacing' % [ms]
-            % Siemens-specific
-            % This information is easily retrievable from standard EPI
-            % sequences, where the "BandwidthPerPixelPhaseEncoding" is defined.
-            % In Customer-written sequences, this parameter might be missing in
-            % the header...
-            
-            % first check whether BandwidthPerPixelPhaseEncode is defined
-            [nFieldFound, fieldList] = find_field_name(mstruc, 'BandwidthPerPixelPhaseEncode','caseSens','sensitive','matchType','exact');
-            [val,nam] = get_val_nam_list(mstruc, nFieldFound, fieldList);
-            % if (nFieldFound>1);warning('More than one value was found for %s. First one kept.', inParName);end
-            % Keep only first value if many
-            if nFieldFound
-                cRes = 1;
-                parLocation{cRes} = nam{1};
-                epiROduration = 1/val{1}*1000;
-                measPElin = get_metadata_val(mstruc,'PELinesPAT');
-                try
-                    parValue{cRes} = epiROduration/measPElin;
-                catch
-                    fprintf(1,'\nWARNING: Cannot retrieve the EchoSpacing for the current sequence.\n');
-                end
-            else
-                fprintf(1,['\nWARNING: BandwidthPerPixelPhaseEncode not defined for the current sequence.\n' ...
-                    'Trying to derive the echo spacing from the epiReadoutDuration...\n']);
-                cRes = 1;
-                epiROduration = get_metadata_val(mstruc,'epiReadoutDuration');
-                measPElin = get_metadata_val(mstruc,'PELinesPAT');
-                try
-                    parValue{cRes} = epiROduration/measPElin;
-                    parLocation{cRes} = 'Derived';
-                    nFieldFound = 1;
-                catch
-                    fprintf(1,'\nWARNING: Failed deriving the Echo Spacing for the current protocol.\n');
-                end
-            end
-            
-        case 'B1mapNominalFAValues' % [deg] for al_B1mapping - version dependent!!
-            valSEQ = get_metadata_val(mstruc, 'SequenceName');
-            valPROT = get_metadata_val(mstruc, 'ProtocolName');
-            valMODELNAME = get_metadata_val(mstruc, 'ManufacturerModelName');
-            [nFieldFound, fieldList] = find_field_name(mstruc, 'sWipMemBlock','caseSens','insensitive','matchType','exact');
-            [val,nam] = get_val_nam_list(mstruc, nFieldFound, fieldList);
-            if nFieldFound
-                cRes = 1;
-                switch lower(valSEQ)
-                    case 'b1v2d3d2' % VD13 Prisma data
-                        % wip parameters are sorted as follows:
-                        % alFree: [Tmixing DurationPer5Deg BWT_SE/STE_factor CrusherPerm(on/off=2/3) OptimizedRFDur(on/off=2/3)]
-                        % adFree: [RefocCorr ScaleSGrad MaxRefocAngle DecRefocAngle FAforReferScans RFSpoilIncr]
-                        parLocation{cRes} = [nam{1} '.adFree(3:4)'];
-                        parValue{cRes} = val{1}.adFree(3):-val{1}.adFree(4):0;
-                    case 'b1epi4a3d2' % VA35 Allegra data
-                        % wip parameters are sorted as follows:
-                        % alFree: [EddyCurrentDelay MixingTime NoRefAverages DurationPer5Deg BWT_SE/STE_factor NoDummyScans CrusherPerm(on/off=2/3) OptimizedRFDur(on/off=2/3)]
-                        % adFree: [RefocCorr CrusherAmplitude MaxRefocAngle DecRefocAngle FAforReferScans RFSpoilIncr]
-                        parLocation{cRes} = [nam{1} '.adFree(3:4)'];
-                        parValue{cRes} = val{1}.adFree(3):-val{1}.adFree(4):0;
-                    case 'b1epi2b3d2' % 1mm protocol from WTCN
-                        % wip parameters are sorted as follows:
-                        % alFree: [EddyCurrentDelay Tmixing (?) DurationPer5Deg BWT_SE/STE_factor (?) CrusherPerm(on/off=2/3) OptimizedRFDur(on/off=2/3)]
-                        % adFree: [RefocCorr ScaleSGrad? MaxRefocAngle DecRefocAngle FAforReferScans]
-                        parLocation{cRes} = [nam{1} '.adFree(3:4)'];
-                        parValue{cRes} = val{1}.adFree(3):-val{1}.adFree(4):0;
-                    case 'seste1d3d2' % 1mm protocol from WTCN (MFC)
-                        % wip parameters are sorted as follows:
-                        % alFree: [VoxDeph,SpoilAmp,EddCurr0,EddCurr1,TRamp,TFlat,BWT,0,0,0,0,0,2,MixingTime,0,0,0,0,0,0,0,0,0,0,0,0,0,0,0,0,0,0,0,0,0,0,0,0,0,0,0,0,0,0,0,0,0,0,0,0,0,0,0,0,0,0,0,0,0,0,0,0,0,12345],
-                        % adFree: [0,0,0,0,0,0,0,SlabGradScale,RefocCorr,0,0,RFSpoilBasicIncr]
-                        parLocation{cRes} = 'HardCodedParameter';
-                        parValue{cRes} = 230:-10:0;
-                    case 'b1epi2d3d2' % 800um protocol from WTCN
-                        % wip parameters are sorted as follows:
-                        % alFree: [Tmixing DurationPer5Deg BWT_SE/STE_factor (?) CrusherPerm(on/off=2/3) OptimizedRFDur(on/off=2/3)]
-                        % adFree: [RefocCorr ScaleSGrad? MaxRefocAngle DecRefocAngle FAforReferScans RFSpoilIncr]
-                        parLocation{cRes} = [nam{1} '.adFree(3:4)'];
-                        parValue{cRes} = val{1}.adFree(3):-val{1}.adFree(4):0;
-                    case {'b1sev1a3d2' 'b1sev1b3d2' 'b1epi2f3d2' 'b1epi2g3d2' 'b1sev1a'} % 7T and Prisma versions by Kerrin Pine
-                        if contains(valMODELNAME,'Prisma','IgnoreCase',true)
-                            parLocation{cRes} = 'HardCodedParameter';
-                            parValue{cRes} = 230:-10:0;
-                        elseif contains(valMODELNAME,'7T','IgnoreCase',true)
-                            parLocation{cRes} = [nam{1} '.adFree(3:4)'];
-                            parValue{cRes} = val{1}.adFree(3):-val{1}.adFree(4):0;      
-                        else
-                            parLocation{cRes}=[];
-                        end
-                    otherwise
-                        fprintf(1,'\nWARNING: B1mapping version unknown (%s/%s). Give up guessing FA values.\n', valSEQ, valPROT);
-                end
-                if ~isempty(parLocation)
-                    nmeas = get_metadata_val(mstruc,'NumberOfMeasurements');
-                    parValue{cRes} = parValue{cRes}(1:nmeas)*0.5;
-                end
-            end
-            
-        case 'RFSpoilingPhaseIncrement' % [deg] defined in al_B1mapping and mtflash3d sequences - version dependent!!
-            valSEQ = get_metadata_val(mstruc, 'SequenceName');
-            valPROT = get_metadata_val(mstruc, 'ProtocolName');
-            valMODELNAME = get_metadata_val(mstruc, 'ManufacturerModelName');
-            [nFieldFound, fieldList] = find_field_name(mstruc, 'sWipMemBlock','caseSens','insensitive','matchType','exact');
-            [val,nam] = get_val_nam_list(mstruc, nFieldFound, fieldList);
-            if nFieldFound
-                cRes = 1;
-                index = 0;
-                switch lower(valSEQ)
-                    case 'b1v2d3d2' % VD13 Prisma
-                        % wip parameters are sorted as follows:
-                        % alFree: [Tmixing DurationPer5Deg BWT_SE/STE_factor CursherPerm(on/off=2/3) OptimizedRFDur(on/off=2/3)]
-                        % adFree: [RefocCorr ScaleSGrad MaxRefocAngle DecRefocAngle FAforReferScans RFSpoilIncr]
-                        index = 6;
-                    case 'b1epi4a3d2' % VA35 Allegra data
-                        % wip parameters are sorted as follows:
-                        % alFree: [EddyCurrentDelay MixingTime NoRefAverages DurationPer5Deg BWT_SE/STE_factor NoDummyScans CrusherPerm(on/off=2/3) OptimizedRFDur(on/off=2/3)]
-                        % adFree: [RefocCorr CrusherAmplitude MaxRefocAngle DecRefocAngle FAforReferScans RFSpoilIncr]
-                        index = 6;
-                    case 'fl3d_2l3d8' % VD13 Prisma
-                        % wip parameters are sorted as follows:
-                        % alFree: [RawDataExport(off/on=1/2) MTRepFactor DurationMTGaussianPulse FlatTopMTSpoiler DurPrewRamp DurPrewFlat DurRORamp RFExc(RectNonSel/SincNonSel/SincSlabSel = 1/2/3) RectFixedDur SincFixedDur BWTSinc]
-                        % adFree: [MTGaussianFA OffResonanceMTGaussianPulse RFSpoilIncr]
-                        index = 3;
-                    case 'b1epi2d3d2' % 800um protocol from WTCN
-                        % wip parameters are sorted as follows:
-                        % alFree: [Tmixing DurationPer5Deg BWT_SE/STE_factor (?) CrusherPerm(on/off=2/3) OptimizedRFDur(on/off=2/3)]
-                        % adFree: [RefocCorr ScaleSGrad? MaxRefocAngle DecRefocAngle FAforReferScans RFSpoilIncr]
-                        index = 6;
-                    case 'seste1d3d2' % 1mm protocol from WTCN (MFC)
-                        % wip parameters are sorted as follows:
-                        % alFree: [VoxDeph,SpoilAmp,EddCurr0,EddCurr1,TRamp,TFlat,BWT,0,0,0,0,0,2,MixingTime,0,0,0,0,0,0,0,0,0,0,0,0,0,0,0,0,0,0,0,0,0,0,0,0,0,0,0,0,0,0,0,0,0,0,0,0,0,0,0,0,0,0,0,0,0,0,0,0,0,12345],
-                        % adFree: [0,0,0,0,0,0,0,SlabGradScale,RefocCorr,0,0,RFSpoilBasicIncr]
-                        index = 12;
-                    case 'fl3d_2d3d6' % VA35 Allegra
-                        % wip parameters are sorted as follows:
-                        % alFree: [MTSaturationMode (1/2 = Gaussian/Binomial)
-                        %          MTRepFactor
-                        %          BalancedMTSaturation (1/2 = false/true)
-                        %          DurationMTGaussianPulse
-                        %          RFExc(RectNonSel/SincNonSel/SincSlabSel = 1/2/3)
-                        %          GRAPPA&RefScans (1/2 = false/true)
-                        %          DurPrewRamp
-                        %          DurPrewFlat
-                        %          DurRORamp
-                        %          FlatTopSpoiler]
-                        % adFree: [MTGaussianFA OffResonanceMTGaussianPulse RFSpoilIncr SpoilerAmpl]
-                        index = 3;
-                    case {'b1sev1a3d2' 'b1sev1b3d2' 'b1epi2f3d2' 'b1epi2g3d2' 'b1sev1a'} % Prisma and 7T versions by Kerrin Pine
-                        if contains(valMODELNAME,'Prisma','IgnoreCase',true)
-                            index = 12;
-                        elseif contains(valMODELNAME,'7T','IgnoreCase',true)
-                            index = 3;
-                        else
-                            index = false;
-                        end
-                    otherwise
-                        fprintf(1,'Sequence version unknown (%s/%s). Give up guessing RF spoiling increment.\n', valSEQ, valPROT);
-                end
-                if index
-                    parLocation{cRes} = [nam{1} '.adFree(' num2str(index) ')'];
-                    try
-                        parValue{cRes} = val{1}.adFree(index); % in deg
-                    catch %#ok<*CTCH>
-                        % if index^th element = 0, it is not specified in the
-                        % header and index exceeds matrix dimension:
-                        parValue{cRes} = 0;
-                    end
-                end
-            end
-            
-        case 'B1mapMixingTime' % [ms] for al_B1mapping - version dependent!!
-            valSEQ = get_metadata_val(mstruc, 'SequenceName');
-            valPROT = get_metadata_val(mstruc, 'ProtocolName');
-            valMODELNAME = get_metadata_val(mstruc, 'ManufacturerModelName');
-            [nFieldFound, fieldList] = find_field_name(mstruc, 'sWipMemBlock','caseSens','insensitive','matchType','exact');
-            [val,nam] = get_val_nam_list(mstruc, nFieldFound, fieldList);
-            if nFieldFound
-                cRes = 1;
-                index = 0;
-                switch lower(valSEQ)
-                    case 'b1v2d3d2'
-                        % wip parameters are sorted as follows:
-                        % alFree: [Tmixing DurationPer5Deg BWT_SE/STE_factor CursherPerm(on/off=2/3) OptimizedRFDur(on/off=2/3)]
-                        % adFree: [RefocCorr ScaleSGrad MaxRefocAngle DecRefocAngle FAforReferScans RFSpoilIncr]
-                        index = 1;
-                    case 'b1epi4a3d2' % VA35 Allegra data
-                        % wip parameters are sorted as follows:
-                        % alFree: [EddyCurrentDelay MixingTime NoRefAverages DurationPer5Deg BWT_SE/STE_factor NoDummyScans CrusherPerm(on/off=2/3) OptimizedRFDur(on/off=2/3)]
-                        % adFree: [RefocCorr CrusherAmplitude MaxRefocAngle DecRefocAngle FAforReferScans RFSpoilIncr]
-                        index = 2;
-                    case 'b1epi2b3d2' % 1mm protocol from WTCN
-                        % wip parameters are sorted as follows:
-                        % alFree: [EddyCurrentDelay Tmixing (?) DurationPer5Deg BWT_SE/STE_factor (?) CrusherPerm(on/off=2/3) OptimizedRFDur(on/off=2/3)]
-                        % adFree: [RefocCorr ScaleSGrad? MaxRefocAngle DecRefocAngle FAforReferScans]
-                        index = 2;
-                    case 'seste1d3d2' % 1mm protocol from WTCN (MFC)
-                        % wip parameters are sorted as follows:
-                        % alFree: [VoxDeph,SpoilAmp,EddCurr0,EddCurr1,TRamp,TFlat,BWT,0,0,0,0,0,2,MixingTime,0,0,0,0,0,0,0,0,0,0,0,0,0,0,0,0,0,0,0,0,0,0,0,0,0,0,0,0,0,0,0,0,0,0,0,0,0,0,0,0,0,0,0,0,0,0,0,0,0,12345],
-                        % adFree: [0,0,0,0,0,0,0,SlabGradScale,RefocCorr,0,0,RFSpoilBasicIncr]
-                        index = 14;
-                    case 'b1epi2d3d2' % 800um protocol from WTCN
-                        % wip parameters are sorted as follows:
-                        % alFree: [Tmixing DurationPer5Deg BWT_SE/STE_factor (?) CrusherPerm(on/off=2/3) OptimizedRFDur(on/off=2/3)]
-                        % adFree: [RefocCorr ScaleSGrad? MaxRefocAngle DecRefocAngle FAforReferScans RFSpoilIncr]
-                        index = 1;
-                    case {'b1sev1a3d2' 'b1sev1b3d2' 'b1epi2f3d2' 'b1epi2g3d2' 'b1sev1a'} % 7T and Prisma versions by Kerrin Pine
-                        if contains(valMODELNAME,'Prisma','IgnoreCase',true)
-                            index = 14;
-                        elseif contains(valMODELNAME,'7T','IgnoreCase',true)
-                            index = 1;
-                        else
-                            index = false;
-                        end
-                    otherwise
-                        fprintf(1,'B1mapping version unknown (%s/%s). Give up guessing TM value.\n', valSEQ, valPROT);
-                end
-                if index
-                    parLocation{cRes} = [nam{1} '.alFree(' num2str(index) ')'];
-                    parValue{cRes} = val{1}.alFree(index)*0.001; % in ms
-                end
-            end
-            
-        otherwise
-            [nFieldFound, fieldList] = find_field_name(mstruc, inParName, 'caseSens','insensitive','matchType','partial');
-            [parValue,parLocation] = get_val_nam_list(mstruc, nFieldFound, fieldList);
-            
-    end
-    if ~nFieldFound
-        fprintf(1,'\nWARNING: No %s found in the extended header\n', inParName);
-        parValue = [];
-        parLocation = [];
-    end
-=======
   % there seems to be no metadata available (mstruc is not a structure
   % and is likely to be empty). Still try a few tricks in case either
   % TR/TE/FA is the target field and available in the description field:
   [parValue, parLocation] = get_metadata_val_header(varargin{:});
   return;
->>>>>>> 2c55bb3d
 end
 
 if isfield(mstruc, 'acqpar')
