--- conflicted
+++ resolved
@@ -124,12 +124,9 @@
 mpm_params.outbasename = outbasename;
 respath = mpm_params.respath;
 supplpath = mpm_params.supplpath;
-<<<<<<< HEAD
 % Number of echoes averaged (maximum number or echoes available for ALL
 % contrasts AND under TE_limit (+1) - see get_mpm_params)
 avg_nr = mpm_params.nr_echoes4avg; 
-=======
->>>>>>> d5ea7090
 
 %% =======================================================================%
 % Calculate R2* map from PDw echoes
@@ -216,7 +213,6 @@
 
 % Average T1w image for PD calculation 
 % (average over PDproc.nr_echoes_forA echoes, see hmri_defaults):
-<<<<<<< HEAD
 if (PDidx && T1idx)
     PT1w_forA = fullfile(calcpath,[outbasename '_T1w_forA.nii']);
     V           = spm_vol(mpm_params.input(T1idx).fnam);
@@ -233,29 +229,10 @@
         Y = zeros(dm(1:2));
         for nr = 1:PDproc.nr_echoes_forA,
             M1 = V(nr).mat\V(1).mat*M;
-            Y  = Y + spm_slice_vol(V(nr),M1,dm(1:2),1);
+            Y  = Y + spm_slice_vol(V(nr),M1,dm(1:2),mpm_params.interp);
         end
         Ni.dat(:,:,p) = Y/PDproc.nr_echoes_forA;
         spm_progress_bar('Set',p);
-=======
-PT1w_forA = fullfile(calcpath,[outbasename '_' 'T1w_forA.nii']);
-V           = spm_vol(PP{3});
-dm          = V(1).dim;
-Ni          = nifti;
-Ni.mat      = V(1).mat;
-Ni.mat0     = V(1).mat;
-Ni.descrip  = 'Averaged T1w images for PD calculation';
-Ni.dat      = file_array(PT1w_forA,dm,dt, 0,1,0);
-create(Ni);
-spm_progress_bar('Init',dm(3),Ni.descrip,'planes completed');
-sm = 0;
-for p = 1:dm(3),
-    M = spm_matrix([0 0 p]);
-    Y = zeros(dm(1:2));
-    for nr = 1:PDproc.nr_echoes_forA,
-        M1 = V(nr).mat\V(1).mat*M;
-        Y  = Y + spm_slice_vol(V(nr),M1,dm(1:2),mpm_params.interp);
->>>>>>> d5ea7090
     end
     spm_progress_bar('Clear');
 end
@@ -354,11 +331,7 @@
                 % Third order B-spline interpolation for OLS R2* estimation
                 % since we no longer assume that the echoes are perfectly
                 % aligned as we do for the standard PDw derived R2* estimate.
-<<<<<<< HEAD
-                data(cecho,:,:) = log(max(spm_slice_vol(Vcon(cecho),M1,dm(1:2),3),eps));
-=======
-                data(e,:,:) = log(max(spm_slice_vol(V_contrasts(e),M1,dm(1:2),mpm_params.interp),1));
->>>>>>> d5ea7090
+                data(cecho,:,:) = log(max(spm_slice_vol(Vcon(cecho),M1,dm(1:2),mpm_params.interp),1));
             end
             Y = W*reshape(data, [size(TE,1) prod(dm(1:2))]);
             Y = -reshape(Y(end,:), dm(1:2));
@@ -380,8 +353,10 @@
 if mpm_params.proc.R2sOLS
     fprintf(1,'\n    -------- OLS R2* map calculation --------\n');
         
-    % SM: overwrites the averaged echoes of each contrast with the 
-    % respective ols fit at TE = 0 (see also SM below)
+    % OLS fit at TE=0: overwrites the averaged echoes of each contrast with
+    % the respective OLS fit at TE=0
+    % !!!!! NOT YET COMPATIBLE WITH noMTw IMPLEMENTATION !!!!
+    %========================================================
     if mpm_params.fullOLS
         fprintf(1,'\n    -------- and fit to TE=0 for all contrasts --------\n');
         Nmap    = nifti;
@@ -404,6 +379,7 @@
             set_metadata(avg_fnam,Output_hdr,mpm_params.json);
         end
     end    
+    %========================================================
     
     fR2s_OLS    = fullfile(calcpath,[outbasename '_R2s_OLS' '.nii']);
     Ni          = nifti;
@@ -441,7 +417,6 @@
             % appropriate contrast using the V.mat field entry for that
             % contrast, which has been co-registered to the PD-weighted
             % data:
-<<<<<<< HEAD
             M1 = Vavg(ccon).mat\V_pdw(1).mat*M;
             
             for cecho = 1:nechoes(ccon)               
@@ -449,21 +424,15 @@
                 % since we no longer assume that the echoes are perfectly
                 % aligned as we do for the standard PDw derived R2*
                 % estimate. 
-                data(sum(nechoes(1:ccon-1))+cecho,:,:) = log(max(spm_slice_vol(Vcon(cecho),M1,dm(1:2),3),eps));
+                data(sum(nechoes(1:ccon-1))+cecho,:,:) = log(max(spm_slice_vol(Vcon(cecho),M1,dm(1:2),mpm_params.interp),1));
             end
         end
         Y = W*reshape(data, [sum(nechoes) prod(dm(1:2))]);
         Y = -reshape(Y(end,:), dm(1:2));
-=======
-            M1 = matField(:,:,e)\V_contrasts(1).mat*M;
-
-            % Third order B-spline interpolation for OLS R2* estimation
-            % since we no longer assume that the echoes are perfectly 
-            % aligned as we do for the standard PDw derived R2* estimate.
-            data(e,:,:) = log(max(spm_slice_vol(V_contrasts(e),M1,dm(1:2),mpm_params.interp),1));
-        end
-        Y = W*reshape(data, [nEchoes prod(dm(1:2))]);
-        % SM: here is where the writing starts (see above)
+
+        % SM: here is where the writing starts (see above) 
+        % NOT YET COMPATIBLE WITH noMTw IMPLEMENTATION !!!
+        % ================================================
         vec = [2 1 3];
         if mpm_params.fullOLS
             for ii = 1:numel(Nmap)
@@ -471,7 +440,7 @@
             end
         end
         Y = -reshape(Y(4,:), dm(1:2));
->>>>>>> d5ea7090
+        % ================================================
         
         % NB: mat field defined by V_pdw => first PDw echo
         % threshold T2* at +/- 0.1ms or R2* at +/- 10000 *(1/sec), 
@@ -586,20 +555,9 @@
 for p = 1:dm(3)
     M = M0*spm_matrix([0 0 p]);
 
-<<<<<<< HEAD
     % PDw images are always available, so this bit is always loaded:
-    PDw = spm_slice_vol(Vavg(PDidx),Vavg(PDidx).mat\M,dm(1:2),3);
-    
-=======
-    MTw = spm_slice_vol(VMTw,VMTw.mat\M,dm(1:2),mpm_params.interp);
-    PDw = spm_slice_vol(VPDw,VPDw.mat\M,dm(1:2),mpm_params.interp);
-    T1w = spm_slice_vol(VT1w,VT1w.mat\M,dm(1:2),mpm_params.interp);
-    if mpm_params.fullOLS
-        T1w_forA = T1w;
-    else
-        T1w_forA = spm_slice_vol(VT1w_forA,VT1w_forA.mat\M,dm(1:2),mpm_params.interp);
-    end
->>>>>>> d5ea7090
+    PDw = spm_slice_vol(Vavg(PDidx),Vavg(PDidx).mat\M,dm(1:2),mpm_params.interp);
+    
     if ~isempty(V_trans)
         f_T = spm_slice_vol(V_trans(2,:),V_trans(2,:).mat\M,dm(1:2),mpm_params.interp)/100; % divide by 100, since p.u. maps
     else
@@ -616,7 +574,7 @@
     % only if trpd = trmt and fapd = famt and if PDw and MTw images are
     % available
     if (MTidx && PDidx)
-        MTw = spm_slice_vol(Vavg(MTidx),Vavg(MTidx).mat\M,dm(1:2),3);
+        MTw = spm_slice_vol(Vavg(MTidx),Vavg(MTidx).mat\M,dm(1:2),mpm_params.interp);
         if (TR_mtw == TR_pdw) && (fa_mtw == fa_pdw) % additional MTR image...
             MTR = (PDw-MTw)./(PDw+eps) * 100;
             % write MTR image
@@ -627,9 +585,18 @@
     % T1 map and A/PD maps can only be calculated if T1w images are
     % available:
     if T1idx
-        T1w = spm_slice_vol(Vavg(T1idx),Vavg(T1idx).mat\M,dm(1:2),3);
-        T1w_forA = spm_slice_vol(VT1w_forA,VT1w_forA.mat\M,dm(1:2),3);
+
+        T1w = spm_slice_vol(Vavg(T1idx),Vavg(T1idx).mat\M,dm(1:2),mpm_params.interp);
         
+        % !!!! CHECK COMPATIBILITY WITH noMTw IMPLEMENTATION
+        %===================================================
+        if mpm_params.fullOLS
+            T1w_forA = T1w;
+        else
+            T1w_forA = spm_slice_vol(VT1w_forA,VT1w_forA.mat\M,dm(1:2),mpm_params.interp);
+        end
+        %===================================================
+    
         if isempty(f_T)
             % semi-quantitative T1
             T1 = ((PDw / fa_pdw_rad) - (T1w / fa_t1w_rad)) ./ ...
@@ -1020,7 +987,7 @@
 end
 mpm_params.ACPCrealign = hmri_get_defaults('qMRI_maps.ACPCrealign'); % realigns qMRI maps to MNI
 mpm_params.interp = hmri_get_defaults('interp');
-mpm_params.fullOLS = hmri_get_defaults('fullOLS'); % uses all echoes to interpolate TE=0
+mpm_params.fullOLS = hmri_get_defaults('fullOLS'); % uses all echoes for OLS fit at TE=0
 
 % retrieve input file names for map creation.
 % the "mpm_params.input" field is an array, each element corresponds to a
@@ -1086,12 +1053,15 @@
 end
   
 % check that echo times are identical (common echoes only)
-for ccon = 1:mpm_params.ncon-1
-    TEcon1 = mpm_params.input(ccon).TE;
-    TEcon2 = mpm_params.input(ccon+1).TE;
-    for necho = 1:min(length(TEcon1),length(TEcon2))
-        if ~(TEcon1(necho)==TEcon2(necho))
-            error('Echo times do not match between contrasts! Aborting.');
+% NOTE: only necessary when not using the TE=0 extrapolation
+if ~mpm_params.fullOLS
+    for ccon = 1:mpm_params.ncon-1
+        TEcon1 = mpm_params.input(ccon).TE;
+        TEcon2 = mpm_params.input(ccon+1).TE;
+        for necho = 1:min(length(TEcon1),length(TEcon2))
+            if ~(TEcon1(necho)==TEcon2(necho))
+                error('Echo times do not match between contrasts! Aborting.');
+            end
         end
     end
 end
@@ -1151,23 +1121,6 @@
 % whether OLS R2* is calculated
 mpm_params.proc.R2sOLS = hmri_get_defaults('R2sOLS');
 
-<<<<<<< HEAD
-=======
-% check that echo times are identical (common echoes only)
-% which is only necessary, when not using the TE=0 extrapolation
-if ~mpm_params.fullOLS
-    TE_mtw = mpm_params.input.MTw.TE;
-    TE_pdw = mpm_params.input.PDw.TE;
-    TE_t1w = mpm_params.input.T1w.TE;
-    nr_c_echoes = min([length(TE_mtw), length(TE_pdw), length(TE_t1w)]);
-    for nr = 1:nr_c_echoes
-        if ~((TE_mtw(nr) == TE_pdw(nr)) && (TE_pdw(nr) == TE_t1w(nr)))
-            error('Echo times do not match! Aborting.');
-        end
-    end
-end
-
->>>>>>> d5ea7090
 % consistency check for number of echoes averaged for A calculation:
 if mpm_params.PDidx && mpm_params.T1idx 
     if mpm_params.proc.PD.nr_echoes_forA > size(mpm_params.input(mpm_params.T1idx).fnam,1)
