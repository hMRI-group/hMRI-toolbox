--- conflicted
+++ resolved
@@ -16,14 +16,10 @@
 % University of Lausanne, Lausanne, Switzerland
 % Nadege Corbin
 % 2021.03.30
-<<<<<<< HEAD
-% Centre de R?sonance Magn?tique des Syst?mes Biologiques, Bordeaux, France
+% Centre de Resonance Magnetique des Systemes Biologiques, Bordeaux, France
 % 
 % REFERENCE
 % Lutti A. et al, Restoring statistical validity in group analyses of motion-corrupted MRI data, Human Brain Mapping 2022
-=======
-% Centre de Resonance Magnetique des Systemes Biologiques, Bordeaux, France
->>>>>>> b8680cb5
 %==========================================================================
 
 hmri_log(sprintf('\t--- Build dictionary of covariance matrices based on the MDI ---'));
