--- conflicted
+++ resolved
@@ -5,15 +5,10 @@
 Most recent version numbers *should* follow the [Semantic Versioning](https://semver.org/spec/v2.0.0.html) principles (e.g. bug fixes: x.x.1 > x.x.2, new feature with backward compatibility: x.2.x > x.3.0, major release affecting the way data are handled and processed: 1.x.x > 2.0.0).
 
 ## [unreleased]
-<<<<<<< HEAD
-### Fixed
-- issue #59: both the [qform and the sform](https://nifti.nimh.nih.gov/nifti-1/documentation/nifti1fields/nifti1fields_pages/qsform.html) of the first PD-weighted image are now propagated to the quantitative maps, rather than just the sform
-=======
-
 ### Fixed
 - QUIQI check: dependence on stats toolbox
 - issue #14 (Spatial processing: Inverse deformation field moved along with forward deformation field to requested folder)
->>>>>>> 88d73d11
+- issue #59: both the [qform and the sform](https://nifti.nimh.nih.gov/nifti-1/documentation/nifti1fields/nifti1fields_pages/qsform.html) of the first PD-weighted image are now propagated to the quantitative maps, rather than just the sform
 
 ## [v0.5.0]
 
