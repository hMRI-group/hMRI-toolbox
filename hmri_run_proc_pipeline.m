function out = hmri_run_proc_pipeline(job)
% Deal with the preprocessing pipelines. There are 2 options
% 1/ US+Smooth
% 2/ US+Dartel+Smooth
%
% Input include only some parametric maps, the structural maps (for
% segmentation), the required smoothing and which pipeline to use. All
% other options are hard-coded!
% By default, these pipelines focus only on the first 2 tissue classes,
% i.e. GM and WM only.
%
% For more flexibility, individual modules can be combined. :-)
%
%_______________________________________________________________________
% Copyright (C) 2017 Cyclotron Research Centre

% Written by Christophe Phillips

% 1/ Setup the smoothing and execute hmri_run_proc_US
%----------------------------------------------------
% Get the proc_US job structure, with all the defaults
proc_us = tbx_scfg_hmri_proc_US;
[~, job_US] = harvest(proc_us, proc_us, false, false);

% Fill in the data now: parametric maps & structurals for segmentation
if job.pipe_c==1 % US+smooth -> warp the parametric maps here.
    job_US.many_sdatas.vols_pm = job.vols_pm;
end
job_US.many_sdatas.channel.vols = job.s_vols;
<<<<<<< HEAD
=======
% Set voxel sizes & BB
job_US.many_sdatas.vox = job.vox;
job_US.many_sdatas.bb  = job.bb;
>>>>>>> a4eed1a9

% Only spit out CSF in native space (no Dartel imported) & warped (no modulation)
job_US.tissue(3).native = [1 0];
job_US.tissue(3).warped = [0 0];

% Get the output direcotry across
job_US.many_sdatas.output = job.output;

% Run the *_proc_US
fprintf('\nhMRI-pipeline: running the US module.\n')
out_US = hmri_run_proc_US(job_US);
% where the output structure 'out_US'
% .tiss : struct-array with subfields
%           .c and .rc, for the native and Dartel imported
%           .wc and .mwc, for the warped and modulated
%         tissue class images
% .maps : struct-array with subfields 'wvols_pm' for the warped parametric
%         maps
% .def  : cell-array with the deformations for each subject.

% 2/ Proceed with dartel (only if requested)
%-------------------------------------------
% including template create and warping into MNI space

if job.pipe_c == 2
    
    if str2double(spm('Ver','spm_dartel_norm_fun'))>=7182
        % Knows how to handle output specification
        use_spm_output_handling = true;
    else
        use_spm_output_handling = false;
    end
    
    % DARTEL processing:
    proc_Dartel = tbx_scfg_hmri_proc_Dartel;
    % a) warping with template creation
    proc_Dwarp = proc_Dartel.values{1};
    [~, job_Dwarp] = harvest(proc_Dwarp, proc_Dwarp, false, false);
    
    % Fill in the filenames for rc1 and rc2, i.e. *only* GM and WM
    for ii=1:2
        job_Dwarp.images{ii} = spm_file(out_US.tiss(ii).rc,'number',1);
    end
    job_Dwarp.output = job.output;
    % Run the Dartel-warp job
    fprintf('\nhMRI-pipeline: running the Darte-warp module.\n')
    out_Dwarp = hmri_run_proc_dartel_template(job_Dwarp);
    %     out_Dwarp = spm_dartel_template(job_Dwarp);
    
    if ~use_spm_output_handling
        % Move if using specific per-subject subdirectory -> 'dart_files'
        % This should also include the flow fields!
        if isfield(job.output,'outdir_ps')
            dn_dartel = fullfile(job.output.outdir_ps{1},'Dartel_Templates');
            if ~exist(dn_dartel,'dir')
                mkdir(dn_dartel)
            end
            current_path = spm_file(out_Dwarp.template{1},'path');
            f2move = spm_select('FPList',current_path,'^Template_[\d]\.nii$');
            for ii=1:size(f2move,1)
                movefile(deblank(f2move(ii,:)),dn_dartel);
            end
            out_Dwarp.template = spm_file(out_Dwarp.template,'path',dn_dartel);
        end
    end
    
    % b) normalize to  MNI
    proc_Dnorm = proc_Dartel.values{3};
    [~, job_Dnorm] = harvest(proc_Dnorm, proc_Dnorm, false, false);
    % get last tempalte
    job_Dnorm.template = out_Dwarp.template(end);
    % get GM and WM tissue class
    for ii=1:2
        job_Dnorm.multsdata.vols_tc{ii} = ...
            spm_file(out_US.tiss(ii).c,'number',1);
    end
    % get the parametric maps
    job_Dnorm.multsdata.vols_pm = job.vols_pm;
    % get the warps
    job_Dnorm.multsdata.vols_field = out_Dwarp.files;
<<<<<<< HEAD
=======
    % Set voxel sizes
    job_Dnorm.vox = job.vox;
    job_Dnorm.bb  = job.bb;
>>>>>>> a4eed1a9
    % get the output directory
    job_Dnorm.output = job.output;
    
    % Run the Dartel-Normalize-to-MNI job
    fprintf('\nhMRI-pipeline: running the Darte-normalize-to-MNI module.\n')
    out_Dnorm = hmri_run_proc_dartel_norm(job_Dnorm);
end

% 3/ Deal with smoothing, with hmri_run_proc_smooth
%--------------------------------------------------
proc_smooth = tbx_scfg_hmri_proc_smooth;
[~, job_smooth] = harvest(proc_smooth, proc_smooth, false, false);

% Get the image data, working *only* with mwc1 and mwc2 (GM and WM)
switch job.pipe_c
    case 1 % US+smooth
        job_smooth = fill_fn_from_US(job_smooth,out_US);
    case 2 % US+Dartel+smooth
        % Fit in DARTEL data
        job_smooth.vols_pm = out_Dnorm.vols_wpm;
        job_smooth.vols_mwc = out_Dnorm.vols_mwc;
    otherwise
        error('hmri:pipeline', 'Wrong hmri-pipeline option.');
end
% Get the smoothing kernel
job_smooth.fwhm = job.fwhm;

% Run the *_proc_smooth
fprintf('\nhMRI-pipeline: running the weighted-average (smoothing) module.\n')
out_wa = hmri_run_proc_smooth(job_smooth);
% where the 'out_wa' is organized as a structure out_wa.tc where
% - tc is a cell-array of size {n_TCs x n_pams}
% - each element tc{ii,jj} is a cell array {n_subj x 1} with each subject's
%   smoothed data for the ii^th TC and jj^th MPM


% 4/ Collect output and as needed
out = out_wa; % -> good enouh for the moment!

end

%% ________________________________________________________________________
%
% SUBFUNCTION
%__________________________________________________________________________

function job_smooth = fill_fn_from_US(job_smooth,out_US)
% Fill in the filenames of images (parametric maps and tissue classes) for
% the US+smooth pipeline.

% Parametric maps -> use all of them
N_pm = numel(out_US.maps);
for ii=1:N_pm
    job_smooth.vols_pm{ii} = out_US.maps(ii).wvols_pm;
end
% Tissue classes -> use GM and WM, i.e. #1 and #2
for ii=1:2
    job_smooth.vols_mwc{ii} = spm_file(out_US.tiss(ii).mwc,'number',1);
end

% NOTE:
% Not sure it's necessary to add the ',1' to specify the volume for the
% tissue class maps but that's how it looks when using the module with the
% batch GUI -> stay on the safe side and apply.

end
%_______________________________________________________________________<|MERGE_RESOLUTION|>--- conflicted
+++ resolved
@@ -27,12 +27,9 @@
     job_US.many_sdatas.vols_pm = job.vols_pm;
 end
 job_US.many_sdatas.channel.vols = job.s_vols;
-<<<<<<< HEAD
-=======
 % Set voxel sizes & BB
 job_US.many_sdatas.vox = job.vox;
 job_US.many_sdatas.bb  = job.bb;
->>>>>>> a4eed1a9
 
 % Only spit out CSF in native space (no Dartel imported) & warped (no modulation)
 job_US.tissue(3).native = [1 0];
@@ -113,12 +110,9 @@
     job_Dnorm.multsdata.vols_pm = job.vols_pm;
     % get the warps
     job_Dnorm.multsdata.vols_field = out_Dwarp.files;
-<<<<<<< HEAD
-=======
     % Set voxel sizes
     job_Dnorm.vox = job.vox;
     job_Dnorm.bb  = job.bb;
->>>>>>> a4eed1a9
     % get the output directory
     job_Dnorm.output = job.output;
     
