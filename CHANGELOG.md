--- conflicted
+++ resolved
@@ -8,11 +8,8 @@
 ### Added
 - option to choose different models and parameters for B1-correction of MTsat
 - set default WM percent value in hmri_defaults.
-<<<<<<< HEAD
 - spatial processing: add explicit mask creation and fix implicit mask (0 to NaN in float images)
-=======
 - update FIL seste seq parameters in get_metadata_val_classic
->>>>>>> 1a7b8b3d
 
 ### Fixed
 - replace `datestr(now)` with `datetime('now')` in line with [MATLAB recommendation](https://mathworks.com/help/matlab/matlab_prog/replace-discouraged-instances-of-serial-date-numbers-and-date-strings.html)
