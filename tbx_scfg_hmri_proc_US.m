--- conflicted
+++ resolved
@@ -121,8 +121,6 @@
 many_pams.num = [0 Inf];
 many_pams.help       = {['Select whole brain parameter maps (e.g. MT, ',...
     'R2*, FA, etc.) from all subjects for processing, one type per entry.']};
-<<<<<<< HEAD
-=======
 
 % ---------------------------------------------------------------------
 % vox Voxel sizes
@@ -148,7 +146,6 @@
 bb.strtype = 'r';
 bb.num     = [2 3];
 bb.def     = @(val)spm_get_defaults('normalise.write.bb', val{:});
->>>>>>> a4eed1a9
 
 % ---------------------------------------------------------------------
 % many_sdatas Many subjects data
@@ -156,11 +153,7 @@
 many_sdatas = cfg_branch;
 many_sdatas.tag = 'many_sdatas';
 many_sdatas.name = 'Data & options';
-<<<<<<< HEAD
-many_sdatas.val = {output unlimit(rstruct) many_pams};
-=======
 many_sdatas.val = {output unlimit(rstruct) many_pams vox bb};
->>>>>>> a4eed1a9
 many_sdatas.help = {'Specify images for many subjects at once.' , ...
     ['Processing will work on 1 subject at the time, using his ',...
     'structural image(s) to estimate the segmentation and warping parameters. ', ...
