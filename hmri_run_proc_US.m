function out = hmri_run_proc_US(job)
% Deal with the spatial preprocessing, 1 subject at a time: segmentation of
% the MT and T1 images
%_______________________________________________________________________
% Copyright (C) 2017 Cyclotron Research Centre

% Written by Christophe Phillips
% but largely inspired by the batch from the past VBQ toolbox.

% Turning data organization from "per image type" into "per subject"
% because data are processed subject per subject.
% This relies alos on the previous toolbox, which allowed explicitly for a
% "per subject" setting of the data, so here we keep about the same code.
job = preproc_perimage_to_persubject(job);

% Initiliazign the output structure 'out'
% .tiss : struct-array with subfields
%           .c and .rc, for the native and Dartel imported
%           .wc and .mwc, for the warped and modulated
%          tissue class images
% .maps : struct-array with subfields 'wvols_pm' for the warped parametric
%         maps
% .def  : cell-array with the deformations for each subject.
for i=1:numel(job.tissue)
    out.tiss(i).c = {};
    out.tiss(i).rc = {};
    out.tiss(i).wc = {};
    out.tiss(i).mwc = {};
end
if numel(job.subjc(1).maps.vols_pm)
    for i=1:numel(job.subjc(1).maps.vols_pm)
        out.maps(i).wvols_pm = {};
    end
else
    out.maps.wvols_pm = {};
end
out.def.fn = {};

% looping over all the subjects.
for nm = 1:length(job.subjc)
    % Figure out where results are written out -> dn_output
    % and create it of needs be (per-subject option)
    same_dir = false;
    % pathes to struct image and parametric maps, could be different ones.
    struc_path = spm_file(job.subjc(nm).channel(1).vols{1},'path');
    if ~isempty(job.subjc(nm).maps.vols_pm)
        data_path = spm_file(job.subjc(nm).maps.vols_pm{1},'path');
    else
        data_path = struc_path;
    end
    if isfield(job.subjc(nm).output,'indir') && ...
            job.subjc(nm).output.indir == 1
        same_dir = true;
        dn_output = data_path;
    elseif isfield(job.subjc(nm).output,'outdir')
        dn_output = job.subjc(nm).output.outdir{1};
    elseif isfield(job.subjc(nm).output,'outdir_ps')
        % Get the subjects directory name, from data_ or struct_path???
        dn_subj = get_subject_dn(data_path); 
        dn_output = fullfile(job.subjc(nm).output.outdir_ps{1},dn_subj);
        if ~exist(dn_output,'dir')
            % Create subject sub-directory if necessary
            mkdir(dn_output);
        end
    end
    
    % Prepare and run 'spm_preproc' -> get tissue maps + deformation
<<<<<<< HEAD
    defsa.channel = job.subjc(nm).channel;
    defsa.tissue  = job.tissue;
    defsa.warp    = job.warp;
    out.subjc(nm) = spm_preproc_run(defsa);
=======
    defsa.channel  = job.subjc(nm).channel;
    defsa.tissue   = job.tissue;
    defsa.warp     = job.warp;
    defsa.warp.vox = mean(job.many_sdatas.vox);
    defsa.warp.bb  = job.many_sdatas.bb;
    out.subjc(nm)  = spm_preproc_run(defsa);
>>>>>>> a4eed1a9
    
    % Move segmentation output (if requested) and update 'out' structure:
    % all *c*.nii images, deformation field (y_*.nii), parameters 
    %  (*_seg8.mat), and bias corrections (m*.nii & BiasField_*.nii)
    if ~same_dir
        l_filter = {'^c[\d].*\.nii$','^rc[\d].*\.nii$', ...
            '^wc[\d].*\.nii$','^mwc[\d].*\.nii$','^y_.*\.nii$', ...
            '^.*_seg8.mat$','^BiasField_.*\.nii$'}; % ,'^m.*\.nii$'};
        f2move = spm_select('FPList',struc_path,l_filter);
        for ii=1:size(f2move,1)
            movefile(deblank(f2move(ii,:)),dn_output);
        end
        % Carefull with m*.nii files, which could be original
        % -> check channels
        if ~isempty(out.subjc(nm).channel)
            for ii = 1:numel(out.subjc(nm).channel)
                if ~isempty(out.subjc(nm).channel(ii).biascorr)
                    movefile(out.subjc(nm).channel(ii).biascorr{1},dn_output);
                end
            end
        end
        
        % Get the filenames updated
        out.subjc(nm) = update_path(out.subjc(nm),dn_output);
    end
    
    % Apply deformation on maps + get deformation map name
    defs.comp{1}.def = out.subjc(nm).fordef;
    % defs.ofname = '';
    if numel(job.subjc(nm).maps.vols_pm)
        defs.out{1}.pull.fnames = cellstr(char(char(job.subjc(nm).maps.vols_pm{:})));
        defs.out{1}.pull.savedir.saveusr{1} = dn_output;
        defs.out{1}.pull.interp = 1;
        defs.out{1}.pull.mask = 1;
        defs.out{1}.pull.fwhm = [0 0 0]; % no smoothing requester,
        % though at least vx_size/4 smoothing will still be applied!
        outdef = spm_deformations(defs);
    else
        outdef.warped = {};
    end
    
    % Save filenames as apropriate for 'out', keeping track of moved files!
    for i=1:numel(out.subjc(1).tiss)
        if isfield(out.subjc(nm).tiss(i), 'c')
            out.tiss(i).c = [out.tiss(i).c; out.subjc(nm).tiss(i).c];
        end
        if isfield(out.subjc(nm).tiss(i), 'rc')
            out.tiss(i).rc = [out.tiss(i).rc; out.subjc(nm).tiss(i).rc];
        end
        if isfield(out.subjc(nm).tiss(i), 'wc')
            out.tiss(i).wc = [out.tiss(i).wc; out.subjc(nm).tiss(i).wc];
        end
        if isfield(out.subjc(nm).tiss(i), 'mwc')
            out.tiss(i).mwc = [out.tiss(i).mwc; out.subjc(nm).tiss(i).mwc];
        end
    end
    for i=1:numel(outdef.warped)
        out.maps(i).wvols_pm{end+1,1} = outdef.warped{i};
    end
    out.def.fn{end+1,1} = defs.comp{1}.def{1};
end
end

% ========================================================================
%% SUBFUNCTIONS
% ========================================================================
function job = preproc_perimage_to_persubject(job)
% Rearrange data per subject for further preprocessing.

% Number of subjects from 1st set of structurals for segmentation
nSubj = numel(job.many_sdatas.channel(1).vols);
nChan = numel(job.many_sdatas.channel);
nPara = numel(job.many_sdatas.vols_pm);
for ii = 1:nSubj
    job.subjc(ii).output = job.many_sdatas.output;
    % Collect structurals
    job.subjc(ii).channel = job.many_sdatas.channel;
    for jj = 1:nChan
        job.subjc(ii).channel(jj).vols = job.many_sdatas.channel(jj).vols(ii);
    end
    % Collect parametric maps to warp, if any
    job.subjc(ii).maps.vols_pm = {};
    for kk = 1:nPara
        job.subjc(ii).maps.vols_pm{end+1,1} = ...
            job.many_sdatas.vols_pm{kk}{ii};
    end
end
end
%_______________________________________________________________________

function subjc_o = update_path(subjc_i,dn_output)
% Function to update the path of created files, when results are moved to
% another directory.

subjc_o = subjc_i; % At worst keep the same...

% Channel
if ~isempty(subjc_i.channel)
    % deal with 'biasfield' and 'biascorr' path
    for ii=1:numel(subjc_i.channel)
        subjc_o.channel(ii) = update_struct_path(subjc_i.channel(ii),dn_output);
    end
end

% Tissue
if ~isempty(subjc_i.tiss)
    for ii=1:numel(subjc_i.tiss)
        subjc_o.tiss(ii) = update_struct_path(subjc_i.tiss(ii),dn_output);
    end
end
    
% Parameters
if ~isempty(subjc_i.param)
    subjc_o.param = spm_file(subjc_i.param,'path',dn_output);
end

% Inverse deformation
if ~isempty(subjc_i.invdef)
    subjc_o.invdef = spm_file(subjc_i.invdef,'path',dn_output);
end

% Forward deformation
if ~isempty(subjc_i.fordef)
    subjc_o.fordef = spm_file(subjc_i.fordef,'path',dn_output);
end

end
%_______________________________________________________________________

function st_o = update_struct_path(st_i,dn_o)
% Small function to update the path of filenames stored in subfield of an
% input structure 'st_i'.

field_nm = fieldnames(st_i);
st_o = st_i;
for ii = 1:numel(field_nm)
    if ~isempty(st_i.(field_nm{ii}))
        st_o.(field_nm{ii}) = spm_file(st_i.(field_nm{ii}),'path',dn_o);
    end
end
end
%_______________________________________________________________________

function dn_subj = get_subject_dn(data_path)
% Extract the subject's directory name from the path to its data

% Fist split the path into its sub-parts
l_fsep = strfind(data_path,filesep);
n_fsep = numel(l_fsep);
lp_fsep = [0 l_fsep length(data_path)+1];
pth_parts = cell(1,n_fsep);
for ii=1:(n_fsep+1)
    pth_parts{ii} = data_path(lp_fsep(ii)+1:lp_fsep(ii+1)-1);
end

% Pick up last one
dn_subj = pth_parts{end};

end
%_______________________________________________________________________<|MERGE_RESOLUTION|>--- conflicted
+++ resolved
@@ -65,19 +65,12 @@
     end
     
     % Prepare and run 'spm_preproc' -> get tissue maps + deformation
-<<<<<<< HEAD
-    defsa.channel = job.subjc(nm).channel;
-    defsa.tissue  = job.tissue;
-    defsa.warp    = job.warp;
-    out.subjc(nm) = spm_preproc_run(defsa);
-=======
     defsa.channel  = job.subjc(nm).channel;
     defsa.tissue   = job.tissue;
     defsa.warp     = job.warp;
     defsa.warp.vox = mean(job.many_sdatas.vox);
     defsa.warp.bb  = job.many_sdatas.bb;
     out.subjc(nm)  = spm_preproc_run(defsa);
->>>>>>> a4eed1a9
     
     % Move segmentation output (if requested) and update 'out' structure:
     % all *c*.nii images, deformation field (y_*.nii), parameters 
