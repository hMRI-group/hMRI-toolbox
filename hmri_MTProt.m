function [fR1, fR2s, fMT, fA, PPDw, PT1w]  = hmri_MTProt(P_mtw, P_pdw, P_t1w, P_trans, P_receiv)

% Evaluation function for multi-contrast multi-echo FLASH protocol
% P_mtw, P_pdw, P_t1w: MTw, PDw, T1w images (can be multiple echoes = images)
% TE_mtw, TE_pdw, TE_t1w, TR_mtw, TR_pdw, TR_t1w: echo times and TR of images
% fa_mtw, fa_pdw, fa_t1w: excitation flip angles of images
% P_trans: transmit bias map (p.u.) of B1 field of RF body coil
% P_receiv: sensitivity map of phased-array coil relative to BC (p.u.)
%
% Gunther Helms, MR-Research in Neurology and Psychiatry, University of Goettingen
% Nikolaus Weiskopf, Antoine Lutti, John Ashburner, Wellcome Trust Centre for Neuroimaging at UCL, London
%
% Antoine Lutti 15/01/09
% This version of MTProt corrects for imperfect RF spoiling when a B1 map
% is loaded (line 229 and below) 
% based on Preibisch and Deichmann's paper MRM 61:125-135 (2009).
% The values for P2_a and P2_b were obtained using the code supplied by
% Deichmann with the experimental parameters used to get our PDw and T1w
% images.
%
% MFC 31.05.2013    If the spoiling correction has not been defined for the
%                   protocol then none is applied.
%
% MFC 27.03.2014    Use PDw image as template for writing out maps to be
%                   robust in cases of inconsistent FoV positioning.
%
% MFC 23.10.2015    Adding OLS R2* map option. For details see Weiskopf et 
%                   al., Front. Neurosci. 2014 DOI: 10.3389/fnins.2014.00278
%                   This reference should be cited if you use this output.

disp('----- Create maps from multi-contrast multi-echo FLASH protocol -----');

P_receiv = []; %CPL to supress error message

if nargin < 5
    P_receiv = [];
end
if nargin < 4
    P_trans = [];
end

TE_limit = 30; % TE time up to which echoes are averaged (in ms)


%% retrieves acquisition parameters and update defaults parameters set
p = hmri_hinfo(P_mtw);
if ~isempty(p)
    hmri_get_defaults('MPMacq.TE_mtw', cat(1,p.te));
    hmri_get_defaults('MPMacq.TR_mtw', p(1).tr);
    hmri_get_defaults('MPMacq.fa_mtw', p(1).fa);
else
    warning('No TE, TR, and FA values found for MTw images. Fallback to defaults.')
end

p = hmri_hinfo(P_pdw);
if ~isempty(p)
    hmri_get_defaults('MPMacq.TE_pdw', cat(1,p.te));
    hmri_get_defaults('MPMacq.TR_pdw', p(1).tr);
    hmri_get_defaults('MPMacq.fa_pdw', p(1).fa);
else
    warning('No TE, TR, and FA values found for PDw images. Fallback to defaults.')
end

p = hmri_hinfo(P_t1w);
if ~isempty(p)
    hmri_get_defaults('MPMacq.TE_t1w', cat(1,p.te));
    hmri_get_defaults('MPMacq.TR_t1w', p(1).tr);
    hmri_get_defaults('MPMacq.fa_t1w', p(1).fa);
else
    warning('No TE, TR, and FA values found for T1w images. Fallback to defaults.')    
end

json = hmri_get_defaults('json');

% retrieve acquisition parameters
MPMacq = hmri_get_defaults('MPMacq');
% NB: for better readability, avoiding lengthy notations, the following
% parameters are re-written out of the MPMacq structure :\...
TE_pdw = MPMacq.TE_pdw;
TE_mtw = MPMacq.TE_mtw;
TE_t1w = MPMacq.TE_t1w;
TR_pdw = MPMacq.TR_pdw;
TR_mtw = MPMacq.TR_mtw;
TR_t1w = MPMacq.TR_t1w;
fa_pdw = MPMacq.fa_pdw;
fa_mtw = MPMacq.fa_mtw;
fa_t1w = MPMacq.fa_t1w;
    
%  Get the MPMacq parameters specific for each protocols:  [TR_pdw TR_t1w fa_pdw fa_t1w]
%  and their specific protocol values/names/tags.
MPMacq_prot = [ ...
hmri_get_defaults('MPMacq.TR_pdw') ...
hmri_get_defaults('MPMacq.TR_t1w') ...
hmri_get_defaults('MPMacq.fa_pdw') ...
hmri_get_defaults('MPMacq.fa_t1w')];

MPMacq_sets = hmri_get_defaults('MPMacq_set');
% then match the values and find protocol tag
Nb_protocols = numel(MPMacq_sets.vals);
ii = 1; mtch = false;
while ~mtch && ii <= Nb_protocols
    if all(MPMacq_prot == MPMacq_sets.vals{ii})
        mtch  = true;
    else
        ii = ii+1;
    end
end
% Define the protocol tag
if ~mtch
    prot_tag = 'Unknown';
else
    prot_tag = MPMacq_sets.tags{ii};
end
% Set the tag for the MPMacq set.
hmri_get_defaults('MPMacq.tag',prot_tag);

%% locally retrieves default parameters from hmri_defaults
% load threshold to save qMRI maps
threshall = hmri_get_defaults('qMRI_maps_thresh');
% load PD maps processing parameters
PDproc = hmri_get_defaults('PDproc');

% RF spoiling correction parameters
RFC = hmri_get_defaults(['rfcorr.',prot_tag]);

% a few words to summarize the situation...
disp(['INFO: Acquisition protocol = ' RFC.tag]);

% check that echo times are identical
for nr = 1:min([length(TE_mtw), length(TE_pdw), length(TE_t1w)])
    if (TE_mtw(nr) == TE_pdw(nr)) & (TE_pdw(nr) == TE_t1w(nr))
        ok=1;
    else
        error('Echo times do not match!')
    end
end
nr_c_echoes = min([length(TE_mtw), length(TE_pdw), length(TE_t1w)]);

V_mtw   = spm_vol(P_mtw);
V_pdw   = spm_vol(P_pdw);
V_t1w   = spm_vol(P_t1w);

if ~isempty(P_trans) % B1 map (p.u.)
    V_trans   = spm_vol(P_trans);
else
    V_trans   = [];
end
if ~isempty(P_receiv) % sensitivity map (p.u.)
    V_receiv   = spm_vol(P_receiv);
else
    V_receiv   = [];
end

V_templ = spm_vol(P_pdw);
V       = V_templ(1);

[pth,nam,ext] = fileparts(P_mtw(1,:));

tmp = hmri_get_defaults('outdir');
if ~strcmp(pth, tmp)
  pth = tmp;
end
qMRIcalc=hmri_get_defaults('qMRI_maps');
if (qMRIcalc.QA||PDproc.PDmap||qMRIcalc.ACPCrealign)
    MPMcalcFolder=fullfile(pth,'MPMcalcFolder');
    if(exist(MPMcalcFolder,'dir'))%in case a previous run was stopped prematurely
        rmdir(MPMcalcFolder,'s')
    end
    mkdir(MPMcalcFolder)
end


%% calculate T2* map from PD echoes
dm        = V.dim;
spm_progress_bar('Init',dm(3),'R2* fit','planes completed');
disp('----- Calculation of T2* map -----');
V         = V_templ(1);
n         = numel(V_pdw);
dt        = [spm_type('float32'),spm_platform('bigend')];
Ni        = nifti;
Ni.mat    = V.mat;
Ni.mat0   = V.mat;
Ni.descrip='R2* map [1/ms]';
Ni.dat    = file_array(fullfile(pth,[nam '_R2s' '.nii']),dm,dt, 0,1,0);
create(Ni);
fR2s = fullfile(pth,[nam '_R2s' '.nii']);

reg = [ones(numel(TE_pdw),1) TE_pdw(:)];
W   = (reg'*reg)\reg';
W   = -W(2,:)';
for p = 1:dm(3)
    M = spm_matrix([0 0 p 0 0 0 1 1 1]);
    Y = zeros(dm(1:2));
    for i = 1:n
        M1 = V_pdw(i).mat\V_pdw(1).mat*M;
        Y  = Y + W(i)*log(max(spm_slice_vol(V_pdw(i),M1,dm(1:2),1),1));
    end
    Ni.dat(:,:,p) = max(min(Y,threshall.R2s),-threshall.R2s); % threshold T2* at +/- 0.1ms or R2* at +/- 10000 *(1/sec), negative values are allowed to preserve Gaussian distribution
    spm_progress_bar('Set',p);
end
spm_progress_bar('Clear');

Output_hdr = struct('history',struct('procstep',[],'input',[],'output',[]));
Output_hdr.history.procstep.version = hmri_get_version;
Output_hdr.history.procstep.descrip = 'map creation';
Output_hdr.history.procstep.procpar = struct('threshold',threshall);
for ctr = 1:numel(V_pdw)
    Output_hdr.history.input{ctr}.filename = V_pdw(ctr).fname;
    input_hdr = get_metadata(V_pdw(ctr).fname);
    if ~isempty(input_hdr{1})
        Output_hdr.history.input{ctr}.history = input_hdr{1}.history;
    else
        Output_hdr.history.input{ctr}.history = 'No history available.';
    end
%     Output_hdr.history.input{ctr}.history=input_hdr{1}.history;
end
Output_hdr.history.output.imtype = 'R2* map';
Output_hdr.history.output.units = 'ms-1';
set_metadata(fR2s,Output_hdr,json);

% Average first few echoes for increased SNR and fit T2*
disp('----- Reading and averaging the images -----');

nr_TE_limit = find(TE_mtw > TE_limit,1);
avg_nr      = min([nr_c_echoes nr_TE_limit]);
PP   = {P_mtw,P_pdw,P_t1w};
nam1 = {'MTw','PDw','T1w'};
avg  = [0 0 0];
for ii=1:3
    V         = spm_vol(PP{ii});
    dm        = V(1).dim;
    Ni        = nifti;
    Ni.mat    = V(1).mat;
    Ni.mat0   = V(1).mat;
    Ni.descrip= sprintf('Averaged %s images', nam1{ii});
    Ni.dat    = file_array(fullfile(pth,[nam '_' nam1{ii} '.nii']),dm,dt, 0,1,0);
    create(Ni);
    spm_progress_bar('Init',dm(3),Ni.descrip,'planes completed');
    sm = 0;
    for p=1:dm(3)
        M = spm_matrix([0 0 p]);
        Y = zeros(dm(1:2));
        for nr=1:avg_nr
            M1 = V(nr).mat\V(1).mat*M;
            Y  = Y + spm_slice_vol(V(nr),M1,dm(1:2),1);
        end
        Ni.dat(:,:,p) = Y/avg_nr;
        sm = sm + sum(Y(:))/avg_nr;
        spm_progress_bar('Set',p);
    end
    avg(ii) = sm/prod(dm);
    spm_progress_bar('Clear');
    
    Output_hdr = struct('history',struct('procstep',[],'input',[],'output',[]));
    Output_hdr.history.procstep.version = hmri_get_version;
    Output_hdr.history.procstep.descrip = Ni.descrip;
    Output_hdr.history.procstep.procpar = struct('threshold',threshall);
    for ctr = 1:numel(V)
        Output_hdr.history.input{ctr}.filename = V(ctr).fname;
        input_hdr = get_metadata(V(ctr).fname);
        if ~isempty(input_hdr{1})
            Output_hdr.history.input{ctr}.history = input_hdr{1}.history;
        else
            Output_hdr.history.input{ctr}.history = 'No history available.';
        end
    end
    Output_hdr.history.output.imtype = Ni.descrip;
    Output_hdr.history.output.units = 'a.u.';
    set_metadata(fullfile(pth,[nam '_' nam1{ii} '.nii']),Output_hdr,json);
end
V         = spm_vol(PP{3});
dm        = V(1).dim;
Ni        = nifti;
Ni.mat    = V(1).mat;
Ni.mat0   = V(1).mat;
Ni.descrip= sprintf('Averaged %s images', 'T1w_forA');
Ni.dat    = file_array(fullfile(MPMcalcFolder,[nam '_' 'T1w_forA.nii']),dm,dt, 0,1,0);
create(Ni);
spm_progress_bar('Init',dm(3),Ni.descrip,'planes completed');
sm = 0;
for p=1:dm(3),
    M = spm_matrix([0 0 p]);
    Y = zeros(dm(1:2));
    for nr=1:PDproc.nr_echoes_forA,
        M1 = V(nr).mat\V(1).mat*M;
        Y  = Y + spm_slice_vol(V(nr),M1,dm(1:2),1);
    end
    Ni.dat(:,:,p) = Y/PDproc.nr_echoes_forA;
    sm = sm + sum(Y(:))/PDproc.nr_echoes_forA;
    spm_progress_bar('Set',p);
end


fPD = fullfile(pth,[nam '_' nam1{ii} '.nii']); % TL: could this be deleted?

PPDw = fullfile(pth,[nam '_PDw' '.nii']);
PMTw = fullfile(pth,[nam '_MTw' '.nii']);
PT1w = fullfile(pth,[nam '_T1w' '.nii']);
PT1w_forA = fullfile(MPMcalcFolder,[nam '_T1w_forA' '.nii']);

if true
    disp('----- Coregistering the images -----');
    x_MT2PD=coreg_mt(PPDw, PMTw);
    x_T12PD=coreg_mt(PPDw, PT1w);
    coreg_mt(PPDw, PT1w_forA);
    if ~isempty(V_trans)
        coreg_bias_map(PPDw, P_trans);
    end
    if ~isempty(V_receiv)
        coreg_bias_map(PPDw, P_receiv);
    end
    if qMRIcalc.QA
        if (exist(fullfile(pth,'QualityAssessment.mat'),'file')==2)
            load(fullfile(pth,'QualityAssessment.mat'));
        end
        QA.ContrastCoreg.MT2PD=x_MT2PD;QA.ContrastCoreg.T12PD=x_T12PD;
        save(fullfile(pth,'QualityAssessment'),'QA')
    end
end

VPDw = spm_vol(PPDw);
VMTw = spm_vol(PMTw);
VT1w = spm_vol(PT1w);
VT1w_forA = spm_vol(PT1w_forA);

if ~isempty(V_trans)
    Vtrans = spm_vol(P_trans(2,:)); % map only, we do not need the T1w image any more
else
    Vtrans = [];
end
if ~isempty(V_receiv)
    Vreceiv = spm_vol(P_receiv(2,:)); % map only, we do not need the T1w image any more
else
    Vreceiv = [];
end

if qMRIcalc.QA
    % multi-contrast R2s fitting
    disp('----- multi-contrast R2* map -----');
    
    allTEs = {TE_mtw, TE_pdw, TE_t1w};
    Suffix = {'MTw', 'PDw', 'T1w'};
    V_all=[VMTw VPDw VT1w];V_PD = spm_vol(PP{2});
    for ctr=1:size(PP,2)
        dt        = [spm_type('float32'),spm_platform('bigend')];
        Ni        = nifti;
        Ni.mat    = V.mat;
        Ni.mat0   = V.mat;
        Ni.descrip='OLS R2* map [1/ms]';
        %     Ni.dat    = file_array(fullfile(pth,[nam '_R2s_' num2str(ctr) '.nii']),dm,dt, 0,1,0);
        Ni.dat    = file_array(fullfile(MPMcalcFolder,[nam '_R2s_' Suffix{ctr} '.nii']),dm,dt, 0,1,0);
        create(Ni);
        
        TE=allTEs{ctr};
        V_contrasts = spm_vol(PP{ctr});
        % The assumption is that the result of co-registering the average
        % weighted volumes is applicable for each of the echoes of that
        % contrast => Replicate the mat field across contrasts for all echoes.

%         matField = cat(3, repmat(VPDw.mat, [1, 1, nPD]), ...
%         repmat(VMTw.mat, [1, 1, nMT]), repmat(VT1w.mat, [1, 1, nT1]));

        
        reg = [ones(size(TE)) TE(:)];
        W   = (reg'*reg)\reg';
        
        spm_progress_bar('Init',dm(3),'multi-contrast R2* fit','planes completed');
        for p = 1:dm(3),
            M = spm_matrix([0 0 p 0 0 0 1 1 1]);
            data = zeros([size(TE,1) dm(1:2)]);
            
            for e = 1:size(TE,1)
                % Take slice p (defined in M) and map to a location in the
                % appropriate contrast using the matField entry for that
                % contrast, which has been co-registered to the PD-weighted
                % data:
                M1 = V_all(ctr).mat\V_PD(1).mat*M;
                
                % Third order B-spline interpolation for OLS R2* estimation
                % since we no longer assume that the echoes are perfectly
                % aligned as we do for the standard PDw derived R2* estimate.
                data(e,:,:) = log(max(spm_slice_vol(V_contrasts(e),M1,dm(1:2),3),eps));
            end
            Y = W*reshape(data, [size(TE,1) prod(dm(1:2))]);
            Y = -reshape(Y(2,:), dm(1:2));
            
            % Written out in Ni with mat field defined by V_templ => first PDw
            % echo:
            Ni.dat(:,:,p) = max(min(Y,threshall.R2s),-threshall.R2s); % threshold T2* at +/- 0.1ms or R2* at +/- 10000 *(1/sec), negative values are allowed to preserve Gaussian distribution
            spm_progress_bar('Set',p);
        end
        spm_progress_bar('Clear');
    end
end

%  --- BEING OLS R2s CODE MFC  ---
if hmri_get_defaults('R2sOLS')
    
    % Calculate OLS R2* map from all echoes (ESTATICS, Weiskopf et al. 2014)
    disp('----- Calculation of OLS R2* map -----');
    
    dt        = [spm_type('float32'),spm_platform('bigend')];
    Ni        = nifti;
    Ni.mat    = V.mat;
    Ni.mat0   = V.mat;
    Ni.descrip='OLS R2* map [1/ms]';
    Ni.dat    = file_array(fullfile(pth,[nam '_R2s_OLS' '.nii']),dm,dt, 0,1,0);
    create(Ni);
    
   % Combine the data and echo times:
    TE = [TE_pdw; TE_mtw; TE_t1w];
    
    nPD = numel(TE_pdw);
    nMT = numel(TE_mtw);
    nT1 = numel(TE_t1w);
    nEchoes = nPD + nMT + nT1;
    
    V_contrasts = spm_vol(P_pdw);
    V_contrasts(nPD+1:nPD+nMT) = spm_vol(P_mtw);
    V_contrasts(nPD+nMT+1:nEchoes) = spm_vol(P_t1w);
    
    % The assumption is that the result of co-registering the average 
    % weighted volumes is applicable for each of the echoes of that
    % contrast => Replicate the mat field across contrasts for all echoes.
    matField = cat(3, repmat(VPDw.mat, [1, 1, nPD]), ...
        repmat(VMTw.mat, [1, 1, nMT]), repmat(VT1w.mat, [1, 1, nT1]));
    
    % Same formalism as for PDw fit but now extra colums for the "S(0)" 
    % amplitudes of the different contrasts:
    reg = [zeros(nEchoes,3) TE(:)];
    reg(1 : nPD, 1)             = 1;
    reg(nPD + 1 : nPD+nMT, 2)   = 1;
    reg(nPD+nMT+1:nEchoes, 3)   = 1;
    W   = (reg'*reg)\reg';
    
    spm_progress_bar('Init',dm(3),'OLS R2* fit','planes completed');
    for p = 1:dm(3),
        M = spm_matrix([0 0 p 0 0 0 1 1 1]);
        data = zeros([nEchoes dm(1:2)]);
        
        for e = 1:nEchoes
            % Take slice p (defined in M) and map to a location in the 
            % appropriate contrast using the matField entry for that
            % contrast, which has been co-registered to the PD-weighted 
            % data:
            M1 = matField(:,:,e)\V_contrasts(1).mat*M;

            % Third order B-spline interpolation for OLS R2* estimation
            % since we no longer assume that the echoes are perfectly 
            % aligned as we do for the standard PDw derived R2* estimate.
            data(e,:,:) = log(max(spm_slice_vol(V_contrasts(e),M1,dm(1:2),3),eps));
        end
        Y = W*reshape(data, [nEchoes prod(dm(1:2))]);
        Y = -reshape(Y(4,:), dm(1:2));
        
        % Written out in Ni with mat field defined by V_templ => first PDw
        % echo:
        Ni.dat(:,:,p) = max(min(Y,threshall.R2s),-threshall.R2s); % threshold T2* at +/- 0.1ms or R2* at +/- 10000 *(1/sec), negative values are allowed to preserve Gaussian distribution
        spm_progress_bar('Set',p);
    end
    spm_progress_bar('Clear');
    Output_hdr = struct('history',struct('procstep',[],'input',[],'output',[]));
    Output_hdr.history.procstep.version = hmri_get_version;
    Output_hdr.history.procstep.descrip = 'map creation';
    Output_hdr.history.procstep.procpar = struct('threshold',threshall);
    for ctr = 1:numel(V_pdw)
        Output_hdr.history.input{ctr}.filename = V_pdw(ctr).fname;
        input_hdr = get_metadata(V_pdw(ctr).fname);
        if ~isempty(input_hdr{1})
            Output_hdr.history.input{ctr}.history = input_hdr{1}.history;
        else
            Output_hdr.history.input{ctr}.history = 'No history available.';
        end
        %         Output_hdr.history.input{ctr}.history=input_hdr{1}.history;
    end
    Output_hdr.history.output.imtype = 'R2*-OLS map';
    Output_hdr.history.output.units = 'ms-1';
    set_metadata(fullfile(pth,[nam '_R2s_OLS' '.nii']),Output_hdr,json);
        
end % OLS code

nam2    = {'R1','A','MT','MTR_synt'};
descrip = {'R1 map [1000/s]', 'A map','Delta MT map', 'Synthetic MTR image'};
units = {'1000/s', '%','A.U.', 'A.U.'};
if (TR_mtw == TR_pdw) & (fa_mtw == fa_pdw),
    nam2    = {nam2{:}, 'MTR','MTRdiff'};
    descrip = {descrip{:}, 'Classic MTR image','Percent diff. MTR image (RD/BD)'};
    units = {units{:}, 'A.U.','A.U.'};
end

Nmap    = nifti;
for ii=1:numel(nam2)
    V         = V_templ(1);
    dm        = V(1).dim;
    Ni        = nifti;
    Ni.mat    = V(1).mat;
    Ni.mat0   = V(1).mat;
    Ni.descrip= descrip{ii};
    Ni.dat    = file_array(fullfile(pth,[nam '_' nam2{ii} '.nii']),dm,dt, 0,1,0);
    create(Ni);
    Nmap(ii) = Ni;
end
fR1 = fullfile(pth,[nam '_' nam2{1} '.nii']);
fA  = fullfile(pth,[nam '_' nam2{2} '.nii']);
fMT = fullfile(pth,[nam '_' nam2{3} '.nii']);

disp('----- Calculating the maps -----');
M0 = Ni.mat;
dm = size(Ni.dat);

fa_pdw = fa_pdw * pi / 180;
fa_mtw = fa_mtw * pi / 180;
fa_t1w = fa_t1w * pi / 180;

spm_progress_bar('Init',dm(3),'Calculating maps','planes completed');

for p = 1:dm(3)
    M = M0*spm_matrix([0 0 p]);

    MTw = spm_slice_vol(VMTw,VMTw.mat\M,dm(1:2),3);
    PDw = spm_slice_vol(VPDw,VPDw.mat\M,dm(1:2),3);
    T1w = spm_slice_vol(VT1w,VT1w.mat\M,dm(1:2),3);
    T1w_forA = spm_slice_vol(VT1w_forA,VT1w_forA.mat\M,dm(1:2),3);
    
    if ~isempty(Vtrans)
        f_T = spm_slice_vol(Vtrans,Vtrans.mat\M,dm(1:2),3)/100; % divide by 100, since p.u. maps
    else
        f_T = [];
    end
    if ~isempty(Vreceiv) && ~isempty(Vtrans)
        f_R = spm_slice_vol(Vreceiv,Vreceiv.mat\M,dm(1:2),3)/100; % divide by 100, since p.u. maps
        f_R = f_R .* f_T; % f_R is only the sensitivity map and not the true receive bias map, therefore needs to be multiplied by transmit bias (B1+ approx. B1- map)
    else
        f_R = [];
    end
    
    % Standard magnetization transfer ratio (MTR) in percent units [p.u.]
    % only if  trpd = trmt and fapd = fmt
    % else calculate "synthetic MTR using A and T1 (see below)
    if numel(Nmap)>4 && (TR_mtw == TR_pdw) && (fa_mtw == fa_pdw)
        MTR = (PDw-MTw)./(PDw+eps) * 100;
        % write MTR image
        Nmap(5).dat(:,:,p) = max(min(MTR,threshall.MTR),-threshall.MTR);
        
        % calculate a modified MTR map according to RD/BD
        MTR = 100*(PDw-MTw)./(eps+PDw).*(MTw./(eps+PDw)<1.3&MTw./(eps+PDw)>0&PDw>25);
        Nmap(6).dat(:,:,p) = max(min(MTR,threshall.MTR),-threshall.MTR);
    end
    
    % calculating T1 and A from a rational approximation of the Ernst equation using radian units
    % divide by fa and subtract
    % PD_d = PDw / fa_pdw;
    % T1_d = T1w / fa_t1w;
    %PD_T1_d = (PDw / fa_pdw) - (T1w / fa_t1w);
    
    % multiply by fa and divide by 2TR and subtract
    % PD_m = PDw * fa_pdw / 2 / TR_pdw;
    % T1_m = T1w * fa_t1w / 2 / TR_t1w;   % nw: corrected from T1_d to T1_m, correct?!,
    %T1_PD_m = (T1w * fa_t1w / 2 / TR_t1w) - (PDw * fa_pdw / 2 / TR_pdw);
    
    
    if isempty(f_T)
        % semi-quantitative T1
        T1 = ((PDw / fa_pdw) - (T1w / fa_t1w)) ./ ...
            max((T1w * (fa_t1w / 2 / TR_t1w)) - (PDw * fa_pdw / 2 / TR_pdw),eps);
        R1 = (((T1w * (fa_t1w / 2 / TR_t1w)) - (PDw * fa_pdw / 2 / TR_pdw)) ./ ...
            max(((PDw / fa_pdw) - (T1w / fa_t1w)),eps))*10^6;
    else
        % Transmit bias corrected quantitative T1 values
        % correct T1 for transmit bias f_T with fa_true = f_T * fa_nom
        % T1corr = T1 / f_T / f_T
        
        if RFC.RFCorr
            % MFC: We do have P2_a and P2_b parameters for this sequence
            % => T1 = A(B1) + B(B1)*T1app (see Preibisch 2009)
             T1 = RFC.P2_a(1)*f_T.^2 + ...
                  RFC.P2_a(2)*f_T + ...
                  RFC.P2_a(3) + ...
                  (RFC.P2_b(1)*f_T.^2+RFC.P2_b(2)*f_T+RFC.P2_b(3)) .* ...
                  ((((PDw / fa_pdw) - (T1w / fa_t1w)+eps) ./ ...
                  max((T1w * fa_t1w / 2 / TR_t1w) - (PDw * fa_pdw / 2 / TR_pdw),eps))./f_T.^2);
        else
            % MFC: We do not have P2_a or P2_b parameters for this sequence
            % => T1 = T1app
            T1 = ((((PDw / fa_pdw) - (T1w / fa_t1w)+eps) ./ ...
                max((T1w * fa_t1w / 2 / TR_t1w) - (PDw * fa_pdw / 2 / TR_pdw),eps))./f_T.^2);
        end
        
        R1 = 1./T1*10^6;
        
        %          R1App=f_T.^2.*(((T1w * (fa_t1w / 2 / TR_t1w)) - (PDw * fa_pdw / 2 / TR_pdw)) ./ ...
        %              max(((PDw / fa_pdw) - (T1w / fa_t1w)),eps));
        %          A_poly=P2_a(1)*f_T.^2+P2_a(2)*f_T+P2_a(3);B_poly=(P2_b(1)*f_T.^2+P2_b(2)*f_T+P2_b(3));
        %          R1 = R1App./(max(R1App.*A_poly+B_poly,eps))*10^6;
    end
    T1_forMT = ((PDw / fa_pdw) - (T1w / fa_t1w)) ./ ...
        max((T1w * (fa_t1w / 2 / TR_t1w)) - (PDw * fa_pdw / 2 / TR_pdw),eps);
    T1       = max(T1,0);

    
    R1(R1<0) = 0;
    tmp      = R1;
    Nmap(1).dat(:,:,p) = min(max(tmp,-threshall.R1),threshall.R1);
    % Truncating images to dynamic range. Originally 20000. Negative values are allowed or min(max(tmp,0),2000)
    
    % A values proportional to PD
    if (~isempty(f_T)) && (~isempty(f_R))
        % Transmit and receive bias corrected quantitative A values
        % again: correct A for transmit bias f_T and receive bias f_R
        % Acorr = A / f_T / f_R , proportional PD
        A = (T1 .* (T1w_forA * fa_t1w / 2 / TR_t1w) + (T1w_forA / fa_t1w))./f_T./f_R;
    elseif(~isempty(f_T))&&(isempty(f_R))%&&(PDproc.PDmap)
        A = T1 .* (T1w_forA .*(fa_t1w*f_T) / 2 / TR_t1w) + (T1w_forA ./ (fa_t1w*f_T));
    else
        % semi-quantitative A
        A = T1 .* (T1w_forA * fa_t1w / 2 / TR_t1w) + (T1w_forA / fa_t1w);
    end
    
    A_forMT = T1_forMT .* (T1w * fa_t1w / 2 / TR_t1w) + (T1w / fa_t1w);
    tmp      = A;
    Nmap(2).dat(:,:,p) = max(min(tmp,threshall.A),-threshall.A);
    % dynamic range increased to 10^5 to accommodate phased-array coils and symmetrical for noise distribution
    
    % MT in [p.u.]; offset by - famt * famt / 2 * 100 where MT_w = 0 (outside mask)
    MT       = ( (A_forMT * fa_mtw - MTw) ./ (MTw+eps) ./ (T1_forMT + eps) * TR_mtw - fa_mtw * fa_mtw / 2 ) * 100;
    if (~isempty(f_T))
        MT = MT .* (1 - 0.4) ./ (1 - 0.4 * f_T);
    end
<<<<<<< HEAD
=======
    if (PDproc.PDmap)
        % The two outer voxels in all directions are nulled in order to remove artefactual effects from the MT map
        MTforA = MT;
        % Set outer five planes to 0 to prevent errors with bias field
        % estimation during segmentation:
        if (p < 5) || (p > dm(3) - 5)
            MTforA = zeros(size(MT,1),size(MT,2));
        else
            MTforA(1:5,:) = 0; 
            MTforA(end-5:end, :) = 0;
            MTforA(:, 1:5) = 0; 
            MTforA(:, end-5:end) = 0;
        end
        tmp      = MTforA;
        if (TR_mtw == TR_pdw) && (fa_mtw == fa_pdw)
            Nmap(7).dat(:,:,p) = max(min(tmp,threshall.MT),-threshall.MT);
        else
            Nmap(5).dat(:,:,p) = max(min(tmp,threshall.MT),-threshall.MT);
        end
    end
>>>>>>> 9bf1ca5e
    
    tmp      = MT;
    Nmap(3).dat(:,:,p) = max(min(tmp,threshall.MT),-threshall.MT);
    
    % calculate synthetic reference signal at trmt and famt using the
    % rational approximation of the Ernst equation
    S_ref      = A_forMT .* fa_mtw * TR_mtw ./ (T1_forMT+eps) ./ ...
                ( TR_mtw ./ (T1_forMT+eps) +  fa_mtw * fa_mtw / 2 );
    % MTR_synt = (S_ref ./ MTw - 1) * 100;
    MTR_synt   = (S_ref-MTw) ./ (S_ref+eps) * 100;
    tmp      = MTR_synt;
    Nmap(4).dat(:,:,p) = max(min(tmp,threshall.MTR_synt),-threshall.MTR_synt);
    spm_progress_bar('Set',p);
end

Vtemp = cat(1,VMTw,VPDw,VT1w);
Output_hdr = struct('history',struct('procstep',[],'input',[],'output',[]));
Output_hdr.history.procstep.version = hmri_get_version;
Output_hdr.history.procstep.descrip = 'map creation';
Output_hdr.history.procstep.procpar = struct('threshold',threshall);
for ctr = 1:numel(Vtemp)
    Output_hdr.history.input{ctr}.filename = Vtemp(ctr).fname;
    input_hdr = get_metadata(Vtemp(ctr).fname);
    if ~isempty(input_hdr{1})
        Output_hdr.history.input{ctr}.history = input_hdr{1}.history;
    else
        Output_hdr.history.input{ctr}.history = 'No history available.';
    end
end
for ctr = 1:size(nam2,2)
    Output_hdr.history.output.imtype = descrip(ctr);
    Output_hdr.history.output.units = units(ctr);
    set_metadata(fullfile(pth,[nam '_' nam2{ctr} '.nii']),Output_hdr,json);
end

if qMRIcalc.ACPCrealign
    Vsave=spm_vol(spm_select('FPList',pth,'^s.*_MT.(img|nii)$'));
    MTimage=spm_read_vols(Vsave);    
    Vsave.fname=fullfile(MPMcalcFolder,['masked_' spm_str_manip(Vsave.fname,'t')]);
    PDWimage=spm_read_vols(spm_vol(spm_select('FPList',pth,'^s.*_PDw.(img|nii)$')));
    MTimage(find(PDWimage<0.6*mean(PDWimage(:))))=0;
    spm_write_vol(Vsave,MTimage);

    MTimage=spm_select('FPList',MPMcalcFolder,'^masked.*_MT.(img|nii)$');    
    [~,R]=vbq_comm_adjust(1,MTimage,MTimage,8,0,sprintf('%s//canonical//%s.nii',spm('Dir'),'avg152T1')); % Commissure adjustment to find a rigth image center and have good segmentation.
    Vsave=spm_vol(MTimage);
    Vsave.descrip=[Vsave.descrip ' - AC-PC realigned'];
    spm_write_vol(Vsave,spm_read_vols(spm_vol(MTimage)));
    ACPC_images = spm_select('FPList',pth,'^s.*_(MT||A||R1||R2s||R2s_OLS||MTR).(img|nii)$');
    for i=1:size(ACPC_images,1)
        spm_get_space(deblank(ACPC_images(i,:)),...
            R*spm_get_space(deblank(ACPC_images(i,:))));
        Vsave=spm_vol(ACPC_images(i,:));
        Vsave.descrip=[Vsave.descrip ' - AC-PC realigned'];
        spm_write_vol(Vsave,spm_read_vols(spm_vol(ACPC_images(i,:))));
    end;
    if qMRIcalc.QA
        ACPC_images = spm_select('FPList',MPMcalcFolder,'^s.*_(PDw||T1w||MTw).(img|nii)$');
        for i=1:size(ACPC_images,1)
            spm_get_space(deblank(ACPC_images(i,:)),...
                R*spm_get_space(deblank(ACPC_images(i,:))));
            Vsave=spm_vol(ACPC_images(i,:));
            Vsave.descrip=[Vsave.descrip ' - AC-PC realigned'];
            spm_write_vol(Vsave,spm_read_vols(spm_vol(ACPC_images(i,:))));
        end;
    end
    save(fullfile(pth,'ACPCrealign'),'R')
    delete(deblank(spm_select('FPList',MPMcalcFolder,'^masked.*_MT.(img|nii)$')));
end


if (qMRIcalc.QA||(PDproc.PDmap))
    R = spm_select('FPList',pth,'^s.*_MT.(img|nii)$');
    copyfile(R(1,:),MPMcalcFolder);
    Vsave = spm_vol(spm_select('FPList',MPMcalcFolder,'^s.*_MT.(img|nii)$'));
    MTtemp=spm_read_vols(Vsave);
    %The 5 outer voxels in all directions are nulled in order to remove artefactual effects from the MT map on segmentation:
    MTtemp(1:5,:,:)=0; MTtemp(end-5:end, :,:)=0;
    MTtemp(:, 1:5,:)=0; MTtemp(:, end-5:end,:)=0;
    MTtemp(:,:, 1:5)=0; MTtemp(:,:,end-5:end)=0;
    spm_write_vol(Vsave,MTtemp);
    
    P = spm_select('FPList',MPMcalcFolder,'^s.*_MT.(img|nii)$');
    clear matlabbatch
    matlabbatch{1}.spm.spatial.preproc.channel.vols = {P};
    matlabbatch{1}.spm.spatial.preproc.channel.write = [0 0];
%     spm_jobman('initcfg');
    spm_jobman('run', matlabbatch);
end

if qMRIcalc.QA
    TPMs=spm_read_vols(spm_vol(spm_select('FPList',MPMcalcFolder,'^c.*\.(img|nii)$')));
    WMmask=zeros(size(squeeze(TPMs(:,:,:,2))));
    WMmask(squeeze(TPMs(:,:,:,2))>=PDproc.WMMaskTh)=1;        
    WMmask=spm_erode(spm_erode(double(WMmask)));
    R2s = spm_read_vols(spm_vol(spm_select('FPList',MPMcalcFolder,'^s.*_R2s_(MTw|PDw|T1w).(img|nii)$')));
    R2s=R2s.*repmat(WMmask,[1 1 1 size(R2s,4)]);
    SDR2s=zeros(1,size(R2s,4));
    for ctr=1:size(R2s,4)
        MaskedR2s=squeeze(R2s(:,:,:,ctr));
        SDR2s(ctr)=std(MaskedR2s(MaskedR2s~=0),[],1);
    end
    if (exist(fullfile(pth,'QualityAssessment.mat'),'file')==2)
        load(fullfile(pth,'QualityAssessment.mat'));
    end
    QA.SDR2s.MTw=SDR2s(1);QA.SDR2s.PDw=SDR2s(2);QA.SDR2s.T1w=SDR2s(3);
    save(fullfile(pth,'QualityAssessment'),'QA')
end



if ~isempty(f_T) && isempty(f_R) && PDproc.PDmap
    PDcalculation(pth,MPMcalcFolder)
end
if (qMRIcalc.QA||PDproc.PDmap||qMRIcalc.ACPCrealign)
    rmdir(MPMcalcFolder,'s')
end

spm_progress_bar('Clear');

end

%++++++++++++++++++++++++++++++++++++++++++++++++++++++++++++++++++++++++++
function [x] = coreg_mt(P_ref, P_src)
% coregisters the structural images
% for MT protocol

for src_nr = 1:size(P_src,1)
    P_src(src_nr,:);
    VG = spm_vol(P_ref);
    VF = spm_vol(P_src(src_nr,:));
    %coregflags.sep = [2 1];
    coregflags.sep = [4 2];
    x = spm_coreg(VG,VF, coregflags);
    %x  = spm_coreg(mireg(i).VG, mireg(i).VF,flags.estimate);
    M  = inv(spm_matrix(x));
    MM = spm_get_space(deblank(VF.fname));
    spm_get_space(deblank(deblank(VF.fname)), M*MM);
end
end

%++++++++++++++++++++++++++++++++++++++++++++++++++++++++++++++++++++++++++
function [] = coreg_bias_map(P_ref, P_src)
% coregisters the B1 or receive maps with
% the structurals in the MT protocol

P_src(1,:);
VG = spm_vol(P_ref);
VF = spm_vol(P_src(1,:));
%coregflags.sep = [2 1];
coregflags.sep = [4 2];
    x = spm_coreg(VG,VF, coregflags);
%x  = spm_coreg(mireg(i).VG, mireg(i).VF,flags.estimate);
M  = inv(spm_matrix(x));
MM = spm_get_space(deblank(VF.fname));
spm_get_space(deblank(deblank(VF.fname)), M*MM);

VF2 = spm_vol(P_src(2,:)); % now also apply transform to the map
M  = inv(spm_matrix(x));
MM = spm_get_space(deblank(VF2.fname));
spm_get_space(deblank(deblank(VF2.fname)), M*MM);

end

%++++++++++++++++++++++++++++++++++++++++++++++++++++++++++++++++++++++++++
function PDcalculation(pth,MPMcalcFolder)
disp('----- Calculating Proton Density map -----');

PDproc = hmri_get_defaults('PDproc');
threshA = hmri_get_defaults('qMRI_maps_thresh.A');
qMRIcalc=hmri_get_defaults('qMRI_maps');

TPMs=spm_read_vols(spm_vol(spm_select('FPList',MPMcalcFolder,'^c.*\.(img|nii)$')));
WBmask=zeros(size(squeeze(TPMs(:,:,:,1))));
WBmask(sum(cat(4,TPMs(:,:,:,1:2),TPMs(:,:,:,end)),4)>=PDproc.WBMaskTh)=1;
WMmask=zeros(size(squeeze(TPMs(:,:,:,1))));
WMmask(squeeze(TPMs(:,:,:,2))>=PDproc.WMMaskTh)=1;

% Saves masked A map for bias-field correction later
P=spm_select('FPList',pth ,'^.*_A.(img|nii)$');
Vsave=spm_vol(P);
Vsave.fname=fullfile(MPMcalcFolder,['masked_' spm_str_manip(Vsave.fname,'t')]);
Amap=spm_read_vols(spm_vol(P)).*WBmask;
Amap(Amap==Inf)=0;Amap(isnan(Amap))=0;Amap(Amap==threshA)=0;
spm_write_vol(Vsave,Amap);

% Bias-field correction of masked A map
P=spm_select('FPList',MPMcalcFolder ,'^masked.*_A.(img|nii)$');
clear matlabbatch
matlabbatch{1}.spm.spatial.preproc.channel.vols = {P};
matlabbatch{1}.spm.spatial.preproc.channel.biasreg = PDproc.biasreg;
matlabbatch{1}.spm.spatial.preproc.channel.biasfwhm = PDproc.biasfwhm;
matlabbatch{1}.spm.spatial.preproc.channel.write = [1 0];
% spm_jobman('initcfg');
spm_jobman('run', matlabbatch);

temp=spm_select('FPList',MPMcalcFolder,'^(c|masked).*\_A');
for counter=1:size(temp,1)
    delete(deblank(temp(counter,:)));
end

% Bias field correction of A map. The bias field is calculated on
% the masked A map but we want to apply it on the unmasked A map. We
% therefore need to explicitly load the bias field and apply it on the original A map instead of just
% loading the bias-field corrected A map from the previous step
P=spm_select('FPList',pth ,'^s.*_A.(img|nii)$');
bf = fullfile(MPMcalcFolder, spm_select('List', MPMcalcFolder, '^BiasField.*\.(img|nii)$'));
BF = double(spm_read_vols(spm_vol(bf)));
Y = BF.*spm_read_vols(spm_vol(P));

% Calibration of flattened A map to % water content using typical white
% matter value from the litterature (69%)

A_WM=WMmask.*Y;
Y=Y/mean(A_WM(A_WM~=0))*69;
sprintf('mean White Matter intensity: %04d',mean(A_WM(A_WM~=0)))
sprintf('SD White Matter intensity %04d',std(A_WM(A_WM~=0),[],1))
Y(Y>200)=0;
% MFC: Estimating Error for data set to catch bias field issues:
errorEstimate = std(A_WM(A_WM > 0))./mean(A_WM(A_WM > 0));
Vsave=spm_vol(P);
Vsave.descrip = ['A Map.  Error Estimate: ', num2str(errorEstimate)];
if errorEstimate > 0.06
    % MFC: Testing on 15 subjects showed 6% is a good cut-off:
    warning(['Error estimate is high: ', Vsave.fname]);
end
if qMRIcalc.QA
    if (exist(fullfile(pth,'QualityAssessment.mat'),'file')==2)
        load(fullfile(pth,'QualityAssessment.mat'));
    end
    QA.PD.mean=mean(A_WM(A_WM > 0));QA.PD.SD=std(A_WM(A_WM > 0));
    save(fullfile(pth,'QualityAssessment'),'QA')
end
% V.fname = P;
spm_write_vol(Vsave,Y);

temp=spm_select('FPList',MPMcalcFolder,'^Bias.*\_A');
for counter=1:size(temp,1)
    delete(deblank(temp(counter,:)));
end

end

%++++++++++++++++++++++++++++++++++++++++++++++++++++++++++++++++++++++++++
function bl = feq(val, comp_val)
% floating point comparison
bl = abs(val - comp_val) <= eps(comp_val);

end<|MERGE_RESOLUTION|>--- conflicted
+++ resolved
@@ -160,14 +160,6 @@
 if ~strcmp(pth, tmp)
   pth = tmp;
 end
-qMRIcalc=hmri_get_defaults('qMRI_maps');
-if (qMRIcalc.QA||PDproc.PDmap||qMRIcalc.ACPCrealign)
-    MPMcalcFolder=fullfile(pth,'MPMcalcFolder');
-    if(exist(MPMcalcFolder,'dir'))%in case a previous run was stopped prematurely
-        rmdir(MPMcalcFolder,'s')
-    end
-    mkdir(MPMcalcFolder)
-end
 
 
 %% calculate T2* map from PD echoes
@@ -223,6 +215,7 @@
 
 nr_TE_limit = find(TE_mtw > TE_limit,1);
 avg_nr      = min([nr_c_echoes nr_TE_limit]);
+
 PP   = {P_mtw,P_pdw,P_t1w};
 nam1 = {'MTw','PDw','T1w'};
 avg  = [0 0 0];
@@ -268,61 +261,27 @@
     Output_hdr.history.output.units = 'a.u.';
     set_metadata(fullfile(pth,[nam '_' nam1{ii} '.nii']),Output_hdr,json);
 end
-V         = spm_vol(PP{3});
-dm        = V(1).dim;
-Ni        = nifti;
-Ni.mat    = V(1).mat;
-Ni.mat0   = V(1).mat;
-Ni.descrip= sprintf('Averaged %s images', 'T1w_forA');
-Ni.dat    = file_array(fullfile(MPMcalcFolder,[nam '_' 'T1w_forA.nii']),dm,dt, 0,1,0);
-create(Ni);
-spm_progress_bar('Init',dm(3),Ni.descrip,'planes completed');
-sm = 0;
-for p=1:dm(3),
-    M = spm_matrix([0 0 p]);
-    Y = zeros(dm(1:2));
-    for nr=1:PDproc.nr_echoes_forA,
-        M1 = V(nr).mat\V(1).mat*M;
-        Y  = Y + spm_slice_vol(V(nr),M1,dm(1:2),1);
-    end
-    Ni.dat(:,:,p) = Y/PDproc.nr_echoes_forA;
-    sm = sm + sum(Y(:))/PDproc.nr_echoes_forA;
-    spm_progress_bar('Set',p);
-end
-
-
 fPD = fullfile(pth,[nam '_' nam1{ii} '.nii']); % TL: could this be deleted?
 
 PPDw = fullfile(pth,[nam '_PDw' '.nii']);
 PMTw = fullfile(pth,[nam '_MTw' '.nii']);
 PT1w = fullfile(pth,[nam '_T1w' '.nii']);
-PT1w_forA = fullfile(MPMcalcFolder,[nam '_T1w_forA' '.nii']);
 
 if true
     disp('----- Coregistering the images -----');
-    x_MT2PD=coreg_mt(PPDw, PMTw);
-    x_T12PD=coreg_mt(PPDw, PT1w);
-    coreg_mt(PPDw, PT1w_forA);
+    coreg_mt(PPDw, PMTw);
+    coreg_mt(PPDw, PT1w);
     if ~isempty(V_trans)
         coreg_bias_map(PPDw, P_trans);
     end
     if ~isempty(V_receiv)
         coreg_bias_map(PPDw, P_receiv);
-    end
-    if qMRIcalc.QA
-        if (exist(fullfile(pth,'QualityAssessment.mat'),'file')==2)
-            load(fullfile(pth,'QualityAssessment.mat'));
-        end
-        QA.ContrastCoreg.MT2PD=x_MT2PD;QA.ContrastCoreg.T12PD=x_T12PD;
-        save(fullfile(pth,'QualityAssessment'),'QA')
     end
 end
 
 VPDw = spm_vol(PPDw);
 VMTw = spm_vol(PMTw);
 VT1w = spm_vol(PT1w);
-VT1w_forA = spm_vol(PT1w_forA);
-
 if ~isempty(V_trans)
     Vtrans = spm_vol(P_trans(2,:)); % map only, we do not need the T1w image any more
 else
@@ -332,65 +291,6 @@
     Vreceiv = spm_vol(P_receiv(2,:)); % map only, we do not need the T1w image any more
 else
     Vreceiv = [];
-end
-
-if qMRIcalc.QA
-    % multi-contrast R2s fitting
-    disp('----- multi-contrast R2* map -----');
-    
-    allTEs = {TE_mtw, TE_pdw, TE_t1w};
-    Suffix = {'MTw', 'PDw', 'T1w'};
-    V_all=[VMTw VPDw VT1w];V_PD = spm_vol(PP{2});
-    for ctr=1:size(PP,2)
-        dt        = [spm_type('float32'),spm_platform('bigend')];
-        Ni        = nifti;
-        Ni.mat    = V.mat;
-        Ni.mat0   = V.mat;
-        Ni.descrip='OLS R2* map [1/ms]';
-        %     Ni.dat    = file_array(fullfile(pth,[nam '_R2s_' num2str(ctr) '.nii']),dm,dt, 0,1,0);
-        Ni.dat    = file_array(fullfile(MPMcalcFolder,[nam '_R2s_' Suffix{ctr} '.nii']),dm,dt, 0,1,0);
-        create(Ni);
-        
-        TE=allTEs{ctr};
-        V_contrasts = spm_vol(PP{ctr});
-        % The assumption is that the result of co-registering the average
-        % weighted volumes is applicable for each of the echoes of that
-        % contrast => Replicate the mat field across contrasts for all echoes.
-
-%         matField = cat(3, repmat(VPDw.mat, [1, 1, nPD]), ...
-%         repmat(VMTw.mat, [1, 1, nMT]), repmat(VT1w.mat, [1, 1, nT1]));
-
-        
-        reg = [ones(size(TE)) TE(:)];
-        W   = (reg'*reg)\reg';
-        
-        spm_progress_bar('Init',dm(3),'multi-contrast R2* fit','planes completed');
-        for p = 1:dm(3),
-            M = spm_matrix([0 0 p 0 0 0 1 1 1]);
-            data = zeros([size(TE,1) dm(1:2)]);
-            
-            for e = 1:size(TE,1)
-                % Take slice p (defined in M) and map to a location in the
-                % appropriate contrast using the matField entry for that
-                % contrast, which has been co-registered to the PD-weighted
-                % data:
-                M1 = V_all(ctr).mat\V_PD(1).mat*M;
-                
-                % Third order B-spline interpolation for OLS R2* estimation
-                % since we no longer assume that the echoes are perfectly
-                % aligned as we do for the standard PDw derived R2* estimate.
-                data(e,:,:) = log(max(spm_slice_vol(V_contrasts(e),M1,dm(1:2),3),eps));
-            end
-            Y = W*reshape(data, [size(TE,1) prod(dm(1:2))]);
-            Y = -reshape(Y(2,:), dm(1:2));
-            
-            % Written out in Ni with mat field defined by V_templ => first PDw
-            % echo:
-            Ni.dat(:,:,p) = max(min(Y,threshall.R2s),-threshall.R2s); % threshold T2* at +/- 0.1ms or R2* at +/- 10000 *(1/sec), negative values are allowed to preserve Gaussian distribution
-            spm_progress_bar('Set',p);
-        end
-        spm_progress_bar('Clear');
-    end
 end
 
 %  --- BEING OLS R2s CODE MFC  ---
@@ -487,7 +387,11 @@
     descrip = {descrip{:}, 'Classic MTR image','Percent diff. MTR image (RD/BD)'};
     units = {units{:}, 'A.U.','A.U.'};
 end
-
+if (PDproc.PDmap)
+    nam2    = {nam2{:}, 'MTforA'};
+    descrip = {descrip{:}, 'B1-uncorrected MT map for A flattening'};
+    units = {units{:}, 'A.U.'};
+end
 Nmap    = nifti;
 for ii=1:numel(nam2)
     V         = V_templ(1);
@@ -520,7 +424,6 @@
     MTw = spm_slice_vol(VMTw,VMTw.mat\M,dm(1:2),3);
     PDw = spm_slice_vol(VPDw,VPDw.mat\M,dm(1:2),3);
     T1w = spm_slice_vol(VT1w,VT1w.mat\M,dm(1:2),3);
-    T1w_forA = spm_slice_vol(VT1w_forA,VT1w_forA.mat\M,dm(1:2),3);
     
     if ~isempty(Vtrans)
         f_T = spm_slice_vol(Vtrans,Vtrans.mat\M,dm(1:2),3)/100; % divide by 100, since p.u. maps
@@ -608,12 +511,12 @@
         % Transmit and receive bias corrected quantitative A values
         % again: correct A for transmit bias f_T and receive bias f_R
         % Acorr = A / f_T / f_R , proportional PD
-        A = (T1 .* (T1w_forA * fa_t1w / 2 / TR_t1w) + (T1w_forA / fa_t1w))./f_T./f_R;
-    elseif(~isempty(f_T))&&(isempty(f_R))%&&(PDproc.PDmap)
-        A = T1 .* (T1w_forA .*(fa_t1w*f_T) / 2 / TR_t1w) + (T1w_forA ./ (fa_t1w*f_T));
+        A = (T1 .* (T1w * fa_t1w / 2 / TR_t1w) + (T1w / fa_t1w))./f_T./f_R;
+    elseif(~isempty(f_T))&&(isempty(f_R))&&(PDproc.PDmap)
+        A = T1 .* (T1w .*(fa_t1w*f_T) / 2 / TR_t1w) + (T1w ./ (fa_t1w*f_T));
     else
         % semi-quantitative A
-        A = T1 .* (T1w_forA * fa_t1w / 2 / TR_t1w) + (T1w_forA / fa_t1w);
+        A = T1 .* (T1w * fa_t1w / 2 / TR_t1w) + (T1w / fa_t1w);
     end
     
     A_forMT = T1_forMT .* (T1w * fa_t1w / 2 / TR_t1w) + (T1w / fa_t1w);
@@ -626,8 +529,6 @@
     if (~isempty(f_T))
         MT = MT .* (1 - 0.4) ./ (1 - 0.4 * f_T);
     end
-<<<<<<< HEAD
-=======
     if (PDproc.PDmap)
         % The two outer voxels in all directions are nulled in order to remove artefactual effects from the MT map
         MTforA = MT;
@@ -648,7 +549,6 @@
             Nmap(5).dat(:,:,p) = max(min(tmp,threshall.MT),-threshall.MT);
         end
     end
->>>>>>> 9bf1ca5e
     
     tmp      = MT;
     Nmap(3).dat(:,:,p) = max(min(tmp,threshall.MT),-threshall.MT);
@@ -684,95 +584,15 @@
     set_metadata(fullfile(pth,[nam '_' nam2{ctr} '.nii']),Output_hdr,json);
 end
 
-if qMRIcalc.ACPCrealign
-    Vsave=spm_vol(spm_select('FPList',pth,'^s.*_MT.(img|nii)$'));
-    MTimage=spm_read_vols(Vsave);    
-    Vsave.fname=fullfile(MPMcalcFolder,['masked_' spm_str_manip(Vsave.fname,'t')]);
-    PDWimage=spm_read_vols(spm_vol(spm_select('FPList',pth,'^s.*_PDw.(img|nii)$')));
-    MTimage(find(PDWimage<0.6*mean(PDWimage(:))))=0;
-    spm_write_vol(Vsave,MTimage);
-
-    MTimage=spm_select('FPList',MPMcalcFolder,'^masked.*_MT.(img|nii)$');    
-    [~,R]=vbq_comm_adjust(1,MTimage,MTimage,8,0,sprintf('%s//canonical//%s.nii',spm('Dir'),'avg152T1')); % Commissure adjustment to find a rigth image center and have good segmentation.
-    Vsave=spm_vol(MTimage);
-    Vsave.descrip=[Vsave.descrip ' - AC-PC realigned'];
-    spm_write_vol(Vsave,spm_read_vols(spm_vol(MTimage)));
-    ACPC_images = spm_select('FPList',pth,'^s.*_(MT||A||R1||R2s||R2s_OLS||MTR).(img|nii)$');
-    for i=1:size(ACPC_images,1)
-        spm_get_space(deblank(ACPC_images(i,:)),...
-            R*spm_get_space(deblank(ACPC_images(i,:))));
-        Vsave=spm_vol(ACPC_images(i,:));
-        Vsave.descrip=[Vsave.descrip ' - AC-PC realigned'];
-        spm_write_vol(Vsave,spm_read_vols(spm_vol(ACPC_images(i,:))));
-    end;
-    if qMRIcalc.QA
-        ACPC_images = spm_select('FPList',MPMcalcFolder,'^s.*_(PDw||T1w||MTw).(img|nii)$');
-        for i=1:size(ACPC_images,1)
-            spm_get_space(deblank(ACPC_images(i,:)),...
-                R*spm_get_space(deblank(ACPC_images(i,:))));
-            Vsave=spm_vol(ACPC_images(i,:));
-            Vsave.descrip=[Vsave.descrip ' - AC-PC realigned'];
-            spm_write_vol(Vsave,spm_read_vols(spm_vol(ACPC_images(i,:))));
-        end;
-    end
-    save(fullfile(pth,'ACPCrealign'),'R')
-    delete(deblank(spm_select('FPList',MPMcalcFolder,'^masked.*_MT.(img|nii)$')));
-end
-
-
-if (qMRIcalc.QA||(PDproc.PDmap))
-    R = spm_select('FPList',pth,'^s.*_MT.(img|nii)$');
-    copyfile(R(1,:),MPMcalcFolder);
-    Vsave = spm_vol(spm_select('FPList',MPMcalcFolder,'^s.*_MT.(img|nii)$'));
-    MTtemp=spm_read_vols(Vsave);
-    %The 5 outer voxels in all directions are nulled in order to remove artefactual effects from the MT map on segmentation:
-    MTtemp(1:5,:,:)=0; MTtemp(end-5:end, :,:)=0;
-    MTtemp(:, 1:5,:)=0; MTtemp(:, end-5:end,:)=0;
-    MTtemp(:,:, 1:5)=0; MTtemp(:,:,end-5:end)=0;
-    spm_write_vol(Vsave,MTtemp);
-    
-    P = spm_select('FPList',MPMcalcFolder,'^s.*_MT.(img|nii)$');
-    clear matlabbatch
-    matlabbatch{1}.spm.spatial.preproc.channel.vols = {P};
-    matlabbatch{1}.spm.spatial.preproc.channel.write = [0 0];
-%     spm_jobman('initcfg');
-    spm_jobman('run', matlabbatch);
-end
-
-if qMRIcalc.QA
-    TPMs=spm_read_vols(spm_vol(spm_select('FPList',MPMcalcFolder,'^c.*\.(img|nii)$')));
-    WMmask=zeros(size(squeeze(TPMs(:,:,:,2))));
-    WMmask(squeeze(TPMs(:,:,:,2))>=PDproc.WMMaskTh)=1;        
-    WMmask=spm_erode(spm_erode(double(WMmask)));
-    R2s = spm_read_vols(spm_vol(spm_select('FPList',MPMcalcFolder,'^s.*_R2s_(MTw|PDw|T1w).(img|nii)$')));
-    R2s=R2s.*repmat(WMmask,[1 1 1 size(R2s,4)]);
-    SDR2s=zeros(1,size(R2s,4));
-    for ctr=1:size(R2s,4)
-        MaskedR2s=squeeze(R2s(:,:,:,ctr));
-        SDR2s(ctr)=std(MaskedR2s(MaskedR2s~=0),[],1);
-    end
-    if (exist(fullfile(pth,'QualityAssessment.mat'),'file')==2)
-        load(fullfile(pth,'QualityAssessment.mat'));
-    end
-    QA.SDR2s.MTw=SDR2s(1);QA.SDR2s.PDw=SDR2s(2);QA.SDR2s.T1w=SDR2s(3);
-    save(fullfile(pth,'QualityAssessment'),'QA')
-end
-
-
-
 if ~isempty(f_T) && isempty(f_R) && PDproc.PDmap
-    PDcalculation(pth,MPMcalcFolder)
-end
-if (qMRIcalc.QA||PDproc.PDmap||qMRIcalc.ACPCrealign)
-    rmdir(MPMcalcFolder,'s')
-end
-
+    PDcalculation(pth)
+end
 spm_progress_bar('Clear');
 
 end
 
 %++++++++++++++++++++++++++++++++++++++++++++++++++++++++++++++++++++++++++
-function [x] = coreg_mt(P_ref, P_src)
+function [] = coreg_mt(P_ref, P_src)
 % coregisters the structural images
 % for MT protocol
 
@@ -814,39 +634,56 @@
 end
 
 %++++++++++++++++++++++++++++++++++++++++++++++++++++++++++++++++++++++++++
-function PDcalculation(pth,MPMcalcFolder)
+function PDcalculation(pth)
 disp('----- Calculating Proton Density map -----');
 
+% get PD processing default settings
 PDproc = hmri_get_defaults('PDproc');
 threshA = hmri_get_defaults('qMRI_maps_thresh.A');
-qMRIcalc=hmri_get_defaults('qMRI_maps');
-
-TPMs=spm_read_vols(spm_vol(spm_select('FPList',MPMcalcFolder,'^c.*\.(img|nii)$')));
-WBmask=zeros(size(squeeze(TPMs(:,:,:,1))));
-WBmask(sum(cat(4,TPMs(:,:,:,1:2),TPMs(:,:,:,end)),4)>=PDproc.WBMaskTh)=1;
-WMmask=zeros(size(squeeze(TPMs(:,:,:,1))));
-WMmask(squeeze(TPMs(:,:,:,2))>=PDproc.WMMaskTh)=1;
+
+% Creation of whole-brain and white-matter masks
+P = spm_select('FPList',pth ,'^.*_MTforA.(img|nii)$');
+clear matlabbatch
+matlabbatch{1}.spm.spatial.preproc.channel.vols = {P};
+matlabbatch{1}.spm.spatial.preproc.channel.write = [1 0]; % saving bias field
+% spm_jobman('initcfg');
+spm_jobman('run', matlabbatch);
+
+TPMs = spm_read_vols(spm_vol(spm_select('FPList',fileparts(P),'^c.*\.(img|nii)$')));
+%  Whole brain mask = WM + GM + bone but not the CSF! (CP: why?)
+WBmask = zeros(size(squeeze(TPMs(:,:,:,1))));
+WBmask(sum(cat(4,TPMs(:,:,:,1:2),TPMs(:,:,:,end)),4) >= PDproc.WBMaskTh) = 1;
+WMmask = zeros(size(squeeze(TPMs(:,:,:,1))));
+WMmask(squeeze(TPMs(:,:,:,2)) >= PDproc.WMMaskTh) = 1;
+
+temp=spm_select('FPList',pth,'^.*_MTforA');
+for counter=1:size(temp,1)
+    delete(deblank(temp(counter,:)));
+end
+% End of creation of whole-brain and white-matter masks
 
 % Saves masked A map for bias-field correction later
-P=spm_select('FPList',pth ,'^.*_A.(img|nii)$');
-Vsave=spm_vol(P);
-Vsave.fname=fullfile(MPMcalcFolder,['masked_' spm_str_manip(Vsave.fname,'t')]);
-Amap=spm_read_vols(spm_vol(P)).*WBmask;
-Amap(Amap==Inf)=0;Amap(isnan(Amap))=0;Amap(Amap==threshA)=0;
+P = spm_select('FPList',pth ,'^.*_A.(img|nii)$');
+Vsave = spm_vol(P);
+Vsave.fname = fullfile(spm_str_manip(Vsave.fname,'h'),['masked_' spm_str_manip(Vsave.fname,'t')]);
+Amap = spm_read_vols(spm_vol(P)).*WBmask;
+Amap(Amap==Inf) = 0;
+Amap(isnan(Amap)) = 0;
+Amap(Amap==threshA) = 0;
 spm_write_vol(Vsave,Amap);
 
 % Bias-field correction of masked A map
-P=spm_select('FPList',MPMcalcFolder ,'^masked.*_A.(img|nii)$');
+P = spm_select('FPList',pth ,'^masked.*_A.(img|nii)$');
 clear matlabbatch
 matlabbatch{1}.spm.spatial.preproc.channel.vols = {P};
 matlabbatch{1}.spm.spatial.preproc.channel.biasreg = PDproc.biasreg;
 matlabbatch{1}.spm.spatial.preproc.channel.biasfwhm = PDproc.biasfwhm;
-matlabbatch{1}.spm.spatial.preproc.channel.write = [1 0];
+matlabbatch{1}.spm.spatial.preproc.channel.write = [1 0]; % saving bias field
 % spm_jobman('initcfg');
 spm_jobman('run', matlabbatch);
 
-temp=spm_select('FPList',MPMcalcFolder,'^(c|masked).*\_A');
-for counter=1:size(temp,1)
+temp = spm_select('FPList',pth,'^(c|masked).*\_A');
+for counter = 1:size(temp,1)
     delete(deblank(temp(counter,:)));
 end
 
@@ -854,39 +691,33 @@
 % the masked A map but we want to apply it on the unmasked A map. We
 % therefore need to explicitly load the bias field and apply it on the original A map instead of just
 % loading the bias-field corrected A map from the previous step
-P=spm_select('FPList',pth ,'^s.*_A.(img|nii)$');
-bf = fullfile(MPMcalcFolder, spm_select('List', MPMcalcFolder, '^BiasField.*\.(img|nii)$'));
+P = spm_select('FPList',pth ,'^s.*_A.(img|nii)$');
+bf = fullfile(pth, spm_select('List', pth, '^BiasField.*\.(img|nii)$'));
 BF = double(spm_read_vols(spm_vol(bf)));
 Y = BF.*spm_read_vols(spm_vol(P));
 
 % Calibration of flattened A map to % water content using typical white
 % matter value from the litterature (69%)
 
-A_WM=WMmask.*Y;
-Y=Y/mean(A_WM(A_WM~=0))*69;
+A_WM = WMmask.*Y;
+Y = Y/mean(A_WM(A_WM~=0))*69;
 sprintf('mean White Matter intensity: %04d',mean(A_WM(A_WM~=0)))
 sprintf('SD White Matter intensity %04d',std(A_WM(A_WM~=0),[],1))
-Y(Y>200)=0;
+Y( Y>200 ) = 0;
 % MFC: Estimating Error for data set to catch bias field issues:
 errorEstimate = std(A_WM(A_WM > 0))./mean(A_WM(A_WM > 0));
-Vsave=spm_vol(P);
+Vsave = spm_vol(P);
 Vsave.descrip = ['A Map.  Error Estimate: ', num2str(errorEstimate)];
 if errorEstimate > 0.06
     % MFC: Testing on 15 subjects showed 6% is a good cut-off:
     warning(['Error estimate is high: ', Vsave.fname]);
 end
-if qMRIcalc.QA
-    if (exist(fullfile(pth,'QualityAssessment.mat'),'file')==2)
-        load(fullfile(pth,'QualityAssessment.mat'));
-    end
-    QA.PD.mean=mean(A_WM(A_WM > 0));QA.PD.SD=std(A_WM(A_WM > 0));
-    save(fullfile(pth,'QualityAssessment'),'QA')
-end
+
 % V.fname = P;
 spm_write_vol(Vsave,Y);
 
-temp=spm_select('FPList',MPMcalcFolder,'^Bias.*\_A');
-for counter=1:size(temp,1)
+temp = spm_select('FPList',pth,'^Bias.*\_A');
+for counter = 1:size(temp,1)
     delete(deblank(temp(counter,:)));
 end
 
