# hMRI-toolbox changelog

This changelog documents all notable changes to the hMRI-toolbox.

Most recent version numbers *should* follow the [Semantic Versioning](https://semver.org/spec/v2.0.0.html) principles (e.g. bug fixes: x.x.1 > x.x.2, new feature with backward compatibility: x.2.x > x.3.0, major release affecting the way data are handled and processed: 1.x.x > 2.0.0).
## [unreleased]
## [v0.6.1]
### Fixed
- The local config files have been converted to scripts for compatibility with compiled version
- function-evaluate SPM-struct (preproc8.val) for SPM development version compatibility.
<<<<<<< HEAD
- replace `datestr(now)` with `datetime('now')` in line with [MATLAB recommendation](https://mathworks.com/help/matlab/matlab_prog/replace-discouraged-instances-of-serial-date-numbers-and-date-strings.html)

### Added
=======
>>>>>>> 0f7083b2
- copy acquisition metadata to TE=0 volumes in Results/Supplementary folder after map creation so they can be used as input to the toolbox if needed

## [v0.6.0]
### Added
- support for reading RepetitionTime from individual file metadata for AFI B1-mapping data (i.e. support for [qMRI-BIDS formatted data](https://bids-specification.readthedocs.io/en/latest/appendices/qmri.html#field-maps))

### Fixed
- issue #5: fixed version check for compiled toolbox
- QUIQI check: dependence on stats toolbox
- issue #14 (Spatial processing: Inverse deformation field moved along with forward deformation field to requested folder)
- issue #59: both the [qform and the sform](https://nifti.nimh.nih.gov/nifti-1/documentation/nifti1fields/nifti1fields_pages/qsform.html) of the first PD-weighted image are now propagated to the quantitative maps, rather than just the sform
- Add OSF interface to download test files directly from the online storage

### Breaking changes
- AFI B1 mapping data must be entered in the opposite order to previously (for sequence programmers: the assumption is now made that the order of `alTR` strictly reflects the order of acquisition, rather than being sorted). A warning will be printed if the toolbox detects that the data might have been provided in the wrong order (see changes made in [#41](https://github.com/hMRI-group/hMRI-toolbox/pull/41)). Note that while this is a breaking change, it should make data sorting more logical.

## [v0.5.0]

### Added
- double angle mapping (DAM) B1 mapping option
- option to test ambiguous angle ranges beyond [0,90] and [90,180] degrees for SE/STE B1 mapping (nAmbiguousAngles b1 defaults parameter)
- various B1 input checking
- smoothing and masking options for all appropriate B1 mapping methods

### Fixed
- issue #42 (Non-matching filename length can cause AFI B1 calculation crash)
- issue #46 (Toolbox expects SE/STE input sorted by echo and flip angle whereas BIDS sorts by flip angle then echo)
- issue #26 (Possible bug in calculation of B1 maps with SE/STE EPI)
- SE/STE B1 mapping calculation can now no longer select both ambiguous angles for a given SE/STE pair

## [v0.4.0]

### Added
- weighted least squares R2* fitting
- cleaner input/output functions for map creation
- several unit tests
- nulling of bright voxels during unified segmentation to improve segmentation of anonymised data

## [v0.3.0]

### Added
- QUIQI
- quality control tool

## [v0.2.6]

### Fixed
- Make cell processing code run for all paths of `get_metadata_val` so that TR, TE and FA can be read from the nifti description field if needed

## [v0.2.5]

- Provides option to remove the small angle approximation when calculating R1 and PD
- Bugfix for reverse phase encoding direction 3D-EPI on Siemens scanners
- Experimental BIDS support

## [v0.2.4]

- added back accidentally removed B1 mapping options

## [v0.2.3]

- allow calculation of B1 maps independently of the rest of the quantitative maps

## [v0.2.2]

- fix problem with broken JSON serialisation
- open files read only where possible

## [v0.2.1]

fix for issue #6

## [v0.2.0]

### Fixed

Many small bugs - refer to commits for details...

### Added

- **DICOM import for Philips data**:           
    Properly accounts for the rescaling factor for quantitative analysis
    (see Chenevert *et al.* 2014).

- **Tracking Matlab version number** in the JSON metadata.

### Changed

- **MT saturation map file name** from `*_MT` to `*_MTsat`.

## [v0.1.2-beta]

### Fixed

Many small bugs - refer to commits for details...

### Added

- **Single echo VFA approach**:
Implemented with a default minimum number of echoes for R2* calculation of 4.
The number of echoes used is logged and a general warning informs the user about data interpretation when R2* map derived from only a few echoes.

- **Metadata & processing parameters**:
Bunch of modifications to improve the readability and completeness of the metadata, for each output image as well as for the processing parameters.

- **UNICORT-generated R1 and B1 to calculate PD and MT maps**:
This option has not been thoroughly tested.
Made available under "ADVANCED USERS ONLY": the option to use the R1-UNICORT-derived B1 map for B1 transmit bias correction in PD and MT maps can only be enabled by an advanced user implementing customized defaults.

- **Example files**: For defaults customization and toolbox configuration examples.

- **New option to disable the coregistration steps**:
Coregistration shouldn't be disabled but it can be convenient in specific cases (simulated data, phantom data).
Option made available under "ADVANCED USERS ONLY", i.e. can only be modified by an advanced user implementing customized defaults.
When enabled (defaults), all input images to hmri_create_MTProt.m (transmit and receive fields, T1w and MTw images) are coregistered to the PDw average (or TE=0 fit) image (see hmri_create_MTProt.m).

### Changed

- **Options for RF sensitivity bias field correction**:
The available options are now `None`, `Unified Segmentation`(default), `Single` and `Per contrast`.
Beware that the previously implemented `None`option corresponds to the current `Unified Segmentation`!!!
Batch files saved with the previous version are not fully compatible with the current version and must be adapted.

## [v0.1.1-beta]

First public beta-version of the hMRI-toolbox.

Modular structure including the following modules:
- `Configure toolbox`
- `DICOM Import`
- `Auto-Reorient`
- `Create hMRI maps`
- `Process hMRI maps`

## [v0.2.0] (released 2018-12-20)

### Fixed

Many small bugs - refer to commits for details...

### Added

- **DICOM import for Philips data**:           
    Properly accounts for the rescaling factor for quantitative analysis
    (see Chenevert *et al.* 2014).

- **Tracking Matlab version number** in the JSON metadata.

### Changed

- **MT saturation map file name** from `*_MT` to `*_MTsat`.


## [v0.1.2-beta2] (released 2018-07-30)

### Fixed

Many small bugs - refer to commits for details...

### Added

- **Rescaling factor to pre-processed B1**:
To deal with B1 maps that are not in p.u. of the nominal flip angle.
Percent units expected by the hMRI-toolbox, but...
The current BIDS proposal is to have B1 maps scaled so that a value of 1 corresponds to the nominal flip angle.
To be continued...

- **Logging processing messages**:
In order to review and keep track of info, warnings and other messages coming up during data processing, all messages are logged using the hmri_log.m script.
Various options available (pop-up messages, messages logged to the Matlab Command Window, messages saved into a log file).
Improved tracking and readability of the messages, with more explicit descriptions and improved uniformity of the used format.

### Changed

- **Imperfect spoiling correction disabled by default**:
To avoid confusion and resulting mistake (applying correction coefficients to the wrong sequence).
With the publication of "standard MPM protocols", it is likely to have new protocols implemented with sequences other than the customised sequences for which the correction coefficients have been calculated.
Therefore the TR and FA criteria are not sufficient any longer to identify the right set of correction coeficients to be used unambiguously :/...


## [v0.1.2-beta] (released 2018-06-15)

### Fixed

Many small bugs - refer to commits for details...

### Added

- **Single echo VFA approach**:
Implemented with a default minimum number of echoes for R2* calculation of 4.
The number of echoes used is logged and a general warning informs the user
about data interpretation when R2* map derived from only a few echoes.

- **Metadata & processing parameters**:
Bunch of modifications to improve the readability and completeness of the metadata, for each output image as well as for the processing parameters.

- **UNICORT-generated R1 and B1 to calculate PD and MT maps**:
This option has not been thoroughly tested.
Made available under "ADVANCED USERS ONLY": the option to use the R1-UNICORT-derived
B1 map for B1 transmit bias correction in PD and MT maps can only be
enabled by an advanced user implementing customized defaults.

- **Example files**: For defaults customization and toolbox configuration examples.

- **New option to disable the coregistration steps**:
Coregistration shouldn't be disabled but it can be convenient in specific
cases (simulated data, phantom data).
Option made available under "ADVANCED USERS ONLY", i.e. can only be
modified by an advanced user implementing customized defaults.
When enabled (defaults), all input images to hmri_create_MTProt.m (transmit and receive
fields, T1w and MTw images) are coregistered to the PDw average (or TE=0
fit) image (see hmri_create_MTProt.m).

### Changed

- **Options for RF sensitivity bias field correction**:
The available options are now `None`, `Unified Segmentation`(default), `Single` and `Per contrast`.
Beware that the previously implemented `None`option corresponded to the current `Unified Segmentation`!!!
Batch files saved with the previous version are not fully compatible with the current version and must be adapted.


## [v0.1.1-beta] (released 2017-11-14)

### First public beta-version of the hMRI-toolbox.

Modular structure including the following modules:
- `Configure toolbox`
- `DICOM Import`
- `Auto-Reorient`
- `Create hMRI maps`
- `Process hMRI maps`

## [v0.1.0] (released 2016-11-02)

### First stable version of the VBQ toolbox

Considered as mainstream among the various sites taking part in the project
and starting point for the hMRI-toolbox development.<|MERGE_RESOLUTION|>--- conflicted
+++ resolved
@@ -4,16 +4,13 @@
 
 Most recent version numbers *should* follow the [Semantic Versioning](https://semver.org/spec/v2.0.0.html) principles (e.g. bug fixes: x.x.1 > x.x.2, new feature with backward compatibility: x.2.x > x.3.0, major release affecting the way data are handled and processed: 1.x.x > 2.0.0).
 ## [unreleased]
+### Fixed
+- replace `datestr(now)` with `datetime('now')` in line with [MATLAB recommendation](https://mathworks.com/help/matlab/matlab_prog/replace-discouraged-instances-of-serial-date-numbers-and-date-strings.html)
+
 ## [v0.6.1]
 ### Fixed
 - The local config files have been converted to scripts for compatibility with compiled version
 - function-evaluate SPM-struct (preproc8.val) for SPM development version compatibility.
-<<<<<<< HEAD
-- replace `datestr(now)` with `datetime('now')` in line with [MATLAB recommendation](https://mathworks.com/help/matlab/matlab_prog/replace-discouraged-instances-of-serial-date-numbers-and-date-strings.html)
-
-### Added
-=======
->>>>>>> 0f7083b2
 - copy acquisition metadata to TE=0 volumes in Results/Supplementary folder after map creation so they can be used as input to the toolbox if needed
 
 ## [v0.6.0]
