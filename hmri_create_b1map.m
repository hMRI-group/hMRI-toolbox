<<<<<<< HEAD
function P_trans = hmri_create_b1map(jobsubj)

%% Processing of B1 maps for B1 bias correction
% FORMAT P_trans = hmri_create_b1map(jobsubj)
%    jobsubj - are parameters for one subject out of the job list.
%    NB: ONE SINGLE DATA SET FROM ONE SINGLE SUBJECT IS PROCESSED HERE,
%    LOOP OVER SUBJECTS DONE AT HIGHER LEVEL.
%    P_trans - a vector of file names with P_trans(1,:) = anatomical volume
%        for coregistration and P_trans(2,:) = B1 map in percent units.
%_______________________________________________________________________
% Written by E. Balteau, 2014.
% Cyclotron Research Centre, University of Liege, Belgium
%_______________________________________________________________________
% Modified by T. Leutritz in 2016 in order to use the SIEMENS product
% sequences 'rf_map' and 'tfl_b1map'. The latter produces essentially
% a FLASH like image and a flip angle map (multiplied by 10) based on
% Chung S. et al.: "Rapid B1+ Mapping Using a Preconditioning RF Pulse with
% TurboFLASH Readout", MRM 64:439-446 (2010).
%_______________________________________________________________________

flags = jobsubj.log.flags;
flags.PopUp = false;
hmri_log(sprintf('\t============ CREATE B1 MAP - %s.m (%s) ============', mfilename, datestr(now)),flags);

% retrieve effective acquisition & processing parameters, alternatively
% use defaults 
b1map_params = get_b1map_params(jobsubj);

% save b1map_params as json-file
spm_jsonwrite(fullfile(jobsubj.path.supplpath,'hMRI_map_creation_b1map_params.json'),b1map_params,struct('indent','\t'));

% init output
P_trans = [];

% return if nothing else to be done (no B1 correction or UNICORT cases)
if ~b1map_params.b1avail
    return;
end

% calculate B1 map according to b1 data type
switch(b1map_params.b1type)
    case 'i3D_AFI'
        % processing B1 map from AFI data
        P_trans  = calc_AFI_b1map(jobsubj, b1map_params);
        
    case 'i3D_EPI'
        % processing B1 map from SE/STE EPI data
        P_trans  = calc_SESTE_b1map(jobsubj, b1map_params);
        
    case 'tfl_b1_map'
        % processing B1 map from tfl_b1map data
        P_trans  = calc_tfl_b1map(jobsubj, b1map_params);
        
    case 'rf_map'
        % processing B1 map from rf_map data
        P_trans  = calc_rf_map(jobsubj, b1map_params);
        
    case 'pre_processed_B1'
        if b1map_params.scafac ~= 1
            % rescale if scaling factor other than 1 is provided
            rescaled_fnam = fullfile(jobsubj.path.b1path, spm_file(spm_file(b1map_params.b1input(2,:),'suffix','_rescaled'),'filename'));
            calcflags.descrip = sprintf('Pre-processed B1 map rescaled with factor %f', b1map_params.scafac);
            outcalc = spm_imcalc(b1map_params.b1input(2,:),rescaled_fnam,sprintf('%f*i1',b1map_params.scafac),calcflags);
            % set and write metadata
            json = hmri_get_defaults('json');
            input_files = b1map_params.b1input(2,:);
            Output_hdr = init_b1_output_metadata(input_files, b1map_params);
            Output_hdr.history.procstep.descrip = [Output_hdr.history.procstep.descrip ' (Rescaling)'];
            Output_hdr.history.output.imtype = sprintf('Pre-processed B1 map rescaled with factor %f', b1map_params.scafac);
            set_metadata(rescaled_fnam,Output_hdr,json);
            % replace original B1 map by the rescaled one
            b1map_params.b1input = char(b1map_params.b1input(1,:), rescaled_fnam);
        end
        P_trans  = b1map_params.b1input(1:2,:);
        
    otherwise 
        hmri_log(sprintf('WARNING: unknown B1 type, no B1 map calculation performed.'),b1map_params.defflags);
       
end

% copy P_trans output to Results/Supplementary directory (nii & json!) and
% make P_trans point to the copied files (so coregistration is applied to
% them).
%
% NOTES: 
%   - if "cleanup" set to true, the B1mapCalc directory is deleted when the
%   Map Calculation completes...  
%   - just in case no json files have been saved with the output, the
%   copyfile is called in "try" mode...
%   - must strip the ',1' (at the end of the file extension '.nii,1')
%   otherwise copyfile does not find the files!! 

if ~isempty(P_trans)
    P_trans = spm_file(P_trans,'number','');
    P_trans_copy{1} = fullfile(jobsubj.path.b1respath, spm_file(P_trans(1,:), 'filename'));
    P_trans_copy{2} = fullfile(jobsubj.path.b1respath, spm_file(P_trans(2,:), 'filename'));
    copyfile(deblank(P_trans(1,:)), P_trans_copy{1});
    try copyfile([spm_str_manip(P_trans(1,:),'r') '.json'],[spm_str_manip(P_trans_copy{1},'r') '.json']); end %#ok<*TRYNC>
    copyfile(deblank(P_trans(2,:)), P_trans_copy{2});
    try copyfile([spm_str_manip(P_trans(2,:),'r') '.json'],[spm_str_manip(P_trans_copy{2},'r') '.json']); end
    P_trans = char(P_trans_copy{1},P_trans_copy{2});
end

hmri_log(sprintf('\t============ CREATE B1 MAP: completed (%s) ============', datestr(now)),b1map_params.nopuflags);

end

%% =======================================================================%
% B1 map calculation - AFI protocol
%=========================================================================%
function P_trans = calc_AFI_b1map(jobsubj, b1map_params)

% default format specifications for the output metadata
json = hmri_get_defaults('json');

% define output dir
outpath = jobsubj.path.b1path;
b1map_params.outpath = outpath;

% NB: both phase and magnitude images can be provided but only the
% magnitude images (first series) are used. Phase images (second series)
% are not used. In each series, first image = TR2 (long TR) and second
% image = TR1 (short TR).
fileTR1 = b1map_params.b1input(2,:);
fileTR2 = b1map_params.b1input(1,:);
V1 = spm_vol(fileTR1);
V2 = spm_vol(fileTR2);
Y1 = spm_read_vols(V1);
Y2 = spm_read_vols(V2);

TR1 = 1; % only the ratio [TR2/TR1=n] matters
TR2 = b1map_params.b1acq.TR2TR1ratio;
alphanom = b1map_params.b1acq.alphanom;

% Mask = squeeze(Vol1);
% threshold = (prctile(Mask(:),98)-prctile(Mask(:),2))*0.1+prctile(Mask(:),2);
% Mask = (Mask>threshold);

B1map = acos((Y2./Y1*TR2/TR1-1)./(TR2/TR1*ones(size(Y1))-Y2./Y1))*180/pi;
B1map_norm = abs(B1map)*100/alphanom;

% smoothed map
smB1map_norm = zeros(size(B1map_norm));
pxs = sqrt(sum(V1.mat(1:3,1:3).^2)); % Voxel resolution
smth = 8./pxs;
spm_smooth(B1map_norm,smB1map_norm,smth);

% masking
% B1map = B1map.*Mask;
% B1map_norm = B1map_norm.*Mask;
% smB1map_norm = smB1map_norm.*Mask;

sname = spm_file(V1.fname,'basename');

% save output images
VB1 = V1;
% VB1.pinfo = [max(B1map(:))/16384;0;0];
% VB1.fname = fullfile(outpath, [sname '_B1map.nii']);
% spm_write_vol(VB1,B1map);

VB1.pinfo = [max(B1map_norm(:))/16384;0;0];
VB1.descrip = 'B1+ map - normalised (p.u.) - AFI protocol';
VB1.fname = fullfile(outpath, [sname '_unsmoothed_B1map.nii']);
spm_write_vol(VB1,B1map_norm);

VB1.pinfo = [max(smB1map_norm(:))/16384;0;0];
VB1.descrip = 'B1+ map - smoothed and normalised (p.u.) - AFI protocol';
VB1.fname = fullfile(outpath, [sname '_B1map.nii']);
spm_write_vol(VB1,smB1map_norm);

% set and write metadata
input_files = b1map_params.b1input;
Output_hdr = init_b1_output_metadata(input_files, b1map_params);
Output_hdr.history.procstep.descrip = [Output_hdr.history.procstep.descrip ' (AFI protocol)'];
Output_hdr.history.output.imtype = 'B1+ map (AFI protocol)';
set_metadata(VB1.fname,Output_hdr,json);

% Rename anatomical reference for uniformity between protocols
B1ref = fullfile(outpath, [sname '_B1ref.nii']);
copyfile(char(fileTR1),B1ref);
try copyfile([spm_str_manip(char(fileTR1),'r') '.json'],[spm_str_manip(B1ref,'r') '.json']); end %#ok<*TRYNC>

% requires anatomic image + map
P_trans  = char(B1ref,char(VB1.fname));

% VB1.fname = fullfile(outpath, [sname '_B1map_mask.nii']);
% spm_write_vol(VB1,Mask);

end

%% =======================================================================%
% B1 map calculation - SE/STE EPI protocol
%=========================================================================%
function P_trans = calc_SESTE_b1map(jobsubj, b1map_params)
% Calculation of B1 maps based on 3D EPI spin echo (SE) and stimulated
% (STE) echo images (see Jiru and Klose MRM 2006).
% Corresponding scanning protocol/sequence: al_B1mapping
% Input: 11 pairs of (SE, STE) images for B1 map calculation and 3 images
% for B0 map calculation.
% This macro calls the functions hmri_create_B1Map_unwarp and
% hmri_create_B1Map_process for correction of image distortions, padding
% and smoothing of the images. 
% Output:
%     - distorted B1 (B1map_*) and error (SDmap_*) maps
%     - undistorted B1 (uB1map_*) and error (uSDmap_*) maps
%     - undistorted, masked and padded B1 maps (muB1map_*)
%     - undistorted, masked, padded and smoothed B1 maps (smuB1map_*)
%                                                   i.e. FULLY PROCESSED
% At each voxel, this macro selects the 5 pairs of (SE,STE image) (out of
% 11) with maximum signal amplitude in the SE images.
% The sum of square image of all SE images is created (SumOfSq) and
% undistorted (uSumOfSq) for coregistration of the B1 map to an anatomical
% dataset.
% 
% For coherence among B1 protocols, the fully processed B1 map (smuB1map_*)
% is renamed *_B1map.nii, while the undistorted SoS image (uSumOfSq) is
% renamed *_B1ref for anatomical reference.

json = hmri_get_defaults('json');

P    = b1map_params.b1input; % B1 data - 11 pairs
Q    = b1map_params.b0input; % B0 data - 3 volumes

V = spm_vol(P);
n = numel(V);
Y_tmptmp = zeros([V(1).dim(1:2) n]);
Y_ab = zeros(V(1).dim(1:3));
Y_cd = zeros(V(1).dim(1:3));
Index_Matrix = zeros([V(1).dim(1:3) b1map_params.b1proc.Nonominalvalues]);
real_Y_tmp = zeros([V(1).dim(1:2) 2*b1map_params.b1proc.Nonominalvalues]);

Ssq_matrix = sqrt(sum(spm_read_vols(V(1:2:end)).^2,4));

%-Define output directory
%-----------------------------------------------------------------------
outpath = jobsubj.path.b1path;
b1map_params.outpath = outpath;

%-Start progress plot
%-----------------------------------------------------------------------
spm_progress_bar('Init',V(1).dim(3),'B1 map fit','planes completed');

%-Loop over planes computing result Y
%-----------------------------------------------------------------------
clear Temp_mat;
corr_fact = exp(b1map_params.b1acq.TM/b1map_params.b1proc.T1);
for p = 1:V(1).dim(3) %loop over the partition dimension of the data set
    B = spm_matrix([0 0 -p 0 0 0 1 1 1]);
    for i = 1:n/2
        M = inv(B*inv(V(1).mat)*V(1).mat); %#ok<*MINV>
        Y_tmptmp(:,:,((i-1)*2+1))  = real( ...
            acos(corr_fact*spm_slice_vol(V((i-1)*2+2),M,V(1).dim(1:2),0) ./ ...
            (spm_slice_vol(V((i-1)*2+1),M,V(1).dim(1:2),0)+b1map_params.b1proc.eps))/pi*180/b1map_params.b1acq.beta(i) ...
            ); % nearest neighbor interpolation
        Y_tmptmp(:,:,((i-1)*2+2))  = 180/b1map_params.b1acq.beta(i) - Y_tmptmp(:,:,((i-1)*2+1));
        Temp_mat(:,:,i) = spm_slice_vol(V((i-1)*2+1),M,V(1).dim(1:2),0); %#ok<*AGROW>
    end
    
    [~,indexes] = sort(Temp_mat,3);
    for x_nr = 1:V(1).dim(1)
        for y_nr = 1:V(1).dim(2)
            for k=1:b1map_params.b1proc.Nonominalvalues
                real_Y_tmp(x_nr,y_nr,2*k-1) = Y_tmptmp(x_nr,y_nr,2*indexes(x_nr,y_nr,n/2-k+1)-1);
                real_Y_tmp(x_nr,y_nr,2*k)   = Y_tmptmp(x_nr,y_nr,2*indexes(x_nr,y_nr,n/2-k+1));
                Index_Matrix(x_nr,y_nr,p,k) = indexes(x_nr,y_nr,indexes(x_nr,y_nr,n/2-k+1));
            end
        end
    end
    
    Y_tmp = sort(real(real_Y_tmp), 3); % take the real value due to noise problems
    Y_sd  = zeros([V(1).dim(1:2) (b1map_params.b1proc.Nonominalvalues+1)]);
    Y_mn  = zeros([V(1).dim(1:2) (b1map_params.b1proc.Nonominalvalues+1)]);
    for i = 1:(b1map_params.b1proc.Nonominalvalues+1)
        Y_sd(:,:,i) = std(Y_tmp(:,:,i:(i + b1map_params.b1proc.Nonominalvalues-1)), [], 3);
        Y_mn(:,:,i) = mean(Y_tmp(:,:,i:(i + b1map_params.b1proc.Nonominalvalues-1)), 3);
    end
    
    [~,min_index] = min(Y_sd,[],3); % !! min_index is a 2D array. Size given by resolution along read and phase directions
    for x_nr = 1:V(1).dim(1)
        for y_nr = 1:V(1).dim(2)
            Y_ab(x_nr,y_nr,p) = Y_mn(x_nr,y_nr, min_index(x_nr,y_nr)); % Y_ab is the relative flip angle value averaged over the n flip angles (determined by minizing the SD i.e. keeping the most uniform relative flip angle values)
            Y_cd(x_nr,y_nr,p) = Y_sd(x_nr,y_nr, min_index(x_nr,y_nr)); % Y_cd is the corresponding standard deviation between the relative flip angle values
        end
    end
    spm_progress_bar('Set',p);
end

%-Save everything in OUTPUT dir
%-----------------------------------------------------------------------
% define generic output header
input_files = b1map_params.b1input;
Output_hdr = init_b1_output_metadata(input_files, b1map_params);
Output_hdr.history.procstep.descrip = [Output_hdr.history.procstep.descrip ' (EPI SE/STE protocol)'];
 
% save B1 map (still distorted and not smoothed)
Output_hdr.history.output.imtype = 'SE/STE B1 mapping - Distorted B1+ map';
Output_hdr.history.output.units = 'p.u.';
V_save = struct('fname',V(1).fname,'dim',V(1).dim,'mat',V(1).mat,'dt',V(1).dt,'descrip','B1 map [%]');
[~,outname,e] = fileparts(V_save.fname);
V_save.fname = fullfile(outpath,['B1map_' outname e]);
V_save = spm_write_vol(V_save,Y_ab*100);
set_metadata(V_save.fname,Output_hdr,json);

% save SD map (still distorted and not smoothed)
Output_hdr.history.output.imtype = 'SE/STE B1 mapping - Distorted SD (error) map';
Output_hdr.history.output.units = 'p.u.';
W_save = struct('fname',V(1).fname,'dim',V(1).dim,'mat',V(1).mat,'dt',V(1).dt,'descrip','SD [%]');
W_save.fname = fullfile(outpath,['SDmap_' outname e]);
W_save = spm_write_vol(W_save,Y_cd*100);
set_metadata(W_save.fname,Output_hdr,json);

% save SD map (still distorted and not smoothed)
Output_hdr.history.output.imtype = 'SE/STE B1 mapping - SSQ image';
Output_hdr.history.output.units = 'a.u.';
X_save = struct('fname',V(1).fname,'dim',V(1).dim,'mat',V(1).mat,'dt',V(1).dt,'descrip','SE SSQ matrix');
X_save.fname = fullfile(outpath,['SumOfSq' outname e]);
X_save = spm_write_vol(X_save,Ssq_matrix); %#ok<*NASGU>
set_metadata(X_save.fname,Output_hdr,json);


%-B0 undistortion
%-----------------------------------------------------------------------
% since B0 data will be coregistered and resliced with the B1 data, we copy
% them into the calcpath directory to avoid altering the the raw data:
Qtmp = cell(size(Q,1),1);
for i=1:size(Q,1)
    Qtmp{i} = fullfile(outpath, spm_file(Q(i,:), 'filename'));
    copyfile(deblank(Q(i,:)), Qtmp{i});
    try copyfile([spm_str_manip(deblank(Q(i,:)),'r') '.json'],[spm_str_manip(Qtmp{i},'r') '.json']); end %#ok<*TRYNC>
end
Q = char(Qtmp);

% magnitude image 
% NOTE: must strip the ',1' (at the end of the file extension '.nii,1')!!
magfnam = spm_file(Q(1,:),'number','');
% phase image
phasefnam = spm_file(Q(3,:),'number','');
% both fieldmap images
fmfnam = char(phasefnam,magfnam);
% image to be corrected ("anatomical" reference = SSQ image)
anatfnam = X_save.fname;
% other images to be corrected (distorted B1 and SD maps)
otherfnam{1} = V_save.fname;
otherfnam{2} = W_save.fname;

% unwarp
[fmap_img,unwarp_img] = hmri_create_B1Map_unwarp(fmfnam, anatfnam, otherfnam, b1map_params);
uanat_img{1} = unwarp_img{1}.fname;
ub1_img{1} = unwarp_img{2}.fname;
ustd_img{1} = unwarp_img{3}.fname;

% set metadata for unwrapped output images
% define generic header for B0-unwarp process
scphasefnam = fullfile(b1map_params.outpath, spm_file(spm_file(fmfnam(2,:),'prefix','sc'),'filename'));
% relate outputs to inputs remaining visible after cleanup! i.e. original
% B1 and B0 mapping images (not to the intermediate images created
% during B1 calculation):
% input_files = cat(1,{anatfnam},{fmfnam(1,:)},{fmfnam(2,:)},otherfnam{1},otherfnam{2});
input_files = char(b1map_params.b1input,b1map_params.b0input);
Output_hdr = init_b1_output_metadata(input_files, b1map_params);
Output_hdr.history.procstep.descrip = [Output_hdr.history.procstep.descrip ' (EPI SE/STE protocol)'];

% set metadata for unwarped B1 image 
Output_hdr.history.output.imtype = 'SE/STE B1 mapping - Unwarped B1 map';
Output_hdr.history.output.units = 'p.u.';
set_metadata(ub1_img{1},Output_hdr,json);

% set metadata for unwarped SD map 
Output_hdr.history.output.imtype = 'SE/STE B1 mapping - Unwarped SD (error) map';
Output_hdr.history.output.units = 'p.u.';
set_metadata(ustd_img{1},Output_hdr,json);

% set metadata for unwarped SSQ map 
Output_hdr.history.output.imtype = 'SE/STE B1 mapping - Unwarped SSQ image for anatomical reference';
Output_hdr.history.output.units = 'a.u.';
set_metadata(uanat_img{1},Output_hdr,json);

% set metadata for phase-unwrapped regularised field map (Hz) (fpm_* file) 
Output_hdr.history.output.imtype = 'SE/STE B1 mapping - Phase-unwrapped regularised field map';
Output_hdr.history.output.units = 'Hz';
set_metadata(fmap_img{1}.fname,Output_hdr,json);

% set metadata for Voxel Displacement Map (vdm5_* file) 
Output_hdr.history.output.imtype = 'SE/STE B1 mapping - Voxel displacement map';
Output_hdr.history.output.units = 'Vx';
set_metadata(fmap_img{2}.fname,Output_hdr,json);

% set metadata for phase map scaled between +/-pi (sc* file)
Output_hdr.history.output.imtype = 'SE/STE B1 mapping - Phase map rescaled between [-pi, pi]';
Output_hdr.history.output.units = 'Radians';
set_metadata(scphasefnam,Output_hdr,json);

%-B1 map processing (masking, padding, smoothing, ...)
%--------------------------------------------------------------------------
fpm_img{1} = fmap_img{1};
vdm_img{1} = fmap_img{2};
[allub1_img] = hmri_create_B1Map_process(ub1_img,ustd_img,vdm_img,fpm_img,b1map_params);

% set metadata for processing B1 images
% define generic header for B1 process
% relate outputs to inputs remaining visible after cleanup! i.e. original
% B1 and B0 mapping images (not to the intermediate images created
% during B1 calculation):
% input_files = cat(1,ub1_img,ustd_img,vdm_img{1}.fname,fpm_img{1}.fname);
input_files = char(b1map_params.b1input,b1map_params.b0input);
Output_hdr = init_b1_output_metadata(input_files, b1map_params);
Output_hdr.history.procstep.descrip = [Output_hdr.history.procstep.descrip ' (EPI SE/STE protocol)'];

% set metadata for each output
for i=1:length(allub1_img)
    Output_hdr.history.output.imtype = ['SE/STE B1 mapping - ' allub1_img{i}.descrip];
    Output_hdr.history.output.units = 'p.u.';
    set_metadata(allub1_img{i}.fname,Output_hdr,json);
end

% set correct output for the current subfunction (unwrapped "anatomical"
% image (SSQ) for coregistration and final B1 map). For coherence among B1
% protocol, rename these files *_B1ref (for anatomical reference) and
% *_B1map (for B1+ bias map in p.u.):  
B1map = fullfile(outpath,[outname '_B1map.nii']);
copyfile(allub1_img{2}.fname, B1map);
try copyfile([spm_str_manip(allub1_img{2}.fname,'r') '.json'],[spm_str_manip(B1map,'r') '.json']); end
B1ref = fullfile(outpath,[outname '_B1ref.nii']);
copyfile(uanat_img{1}, B1ref);
try copyfile([spm_str_manip(uanat_img{1},'r') '.json'],[spm_str_manip(B1ref,'r') '.json']); end
P_trans  = char(B1ref, B1map);

end

%% =======================================================================%
% B1 map calculation - SIEMENS tfl_b1map protocol
% Written by Tobias Leutritz (based on calc_AFI_b1map by TL)
%=========================================================================%
function P_trans = calc_tfl_b1map(jobsubj, b1map_params)

json = hmri_get_defaults('json');

P = b1map_params.b1input(2,:); % scaled FA map from tfl_b1map sequence
Q = b1map_params.b1input(1,:); % anatomical image from tfl_b1map sequence

% read header information and volumes
V1 = spm_vol(P); % image volume information
V2 = spm_vol(Q);
Vol1 = spm_read_vols(V1);
Vol2 = spm_read_vols(V2);

alphanom = get_metadata_val(P,'FlipAngle'); % nominal flip angle of tfl_b1map

% generating the map
B1map_norm = abs(Vol1)*10/alphanom;

% smoothed map
smB1map_norm = zeros(size(B1map_norm));
pxs = sqrt(sum(V1.mat(1:3,1:3).^2)); % Voxel resolution
smth = 8./pxs;
spm_smooth(B1map_norm,smB1map_norm,smth);

% Save everything in OUTPUT dir
%-----------------------------------------------------------------------
% determine output directory path
outpath = jobsubj.path.b1path;
b1map_params.outpath = outpath;

sname = spm_file(V1.fname,'basename');

VB1 = V1;
VB1.pinfo = [max(smB1map_norm(:))/16384;0;0]; % what is this for? (TL)
VB1.fname = fullfile(outpath, [sname '_B1map.nii']);
VB1.descrip = 'Smoothed & normalised (p.u.) B1 bias map - TFL B1map protocol';
spm_write_vol(VB1,smB1map_norm);

% set and write metadata
input_files = cat(1,{V2.fname},{V1.fname});
Output_hdr = init_b1_output_metadata(input_files, b1map_params);
Output_hdr.history.procstep.descrip = [Output_hdr.history.procstep.descrip ' (SIEMENS tfl_b1map protocol)'];

set_metadata(VB1.fname,Output_hdr,json);

% copy also anatomical image to outpath to prevent modification of original data
anat_fname = fullfile(outpath, [spm_file(V2.fname, 'basename') '_B1ref.nii']);
copyfile(V2.fname, anat_fname);
try copyfile([spm_str_manip(V2.fname,'r') '.json'],[spm_str_manip(anat_fname,'r') '.json']); end %#ok<*TRYNC>

% requires anatomic image + map
P_trans  = char(char(anat_fname),char(VB1.fname));

end

%% =======================================================================%
% B1 map calculation - SIEMENS rf_map protocol
% Written by Tobias Leutritz 
%=========================================================================%
function P_trans = calc_rf_map(jobsubj, b1map_params)

json = hmri_get_defaults('json');

P = b1map_params.b1input(2,:); % scaled FA map from rf_map sequence
Q = b1map_params.b1input(1,:); % anatomical image from rf_map sequence

% read header information and volumes
V1 = spm_vol(P); % image volume information
V2 = spm_vol(Q);
Vol1 = spm_read_vols(V1);
Vol2 = spm_read_vols(V2);
alphanom = get_metadata_val(P,'FlipAngle'); % nominal flip angle of rf_map

% generating the map
B1map_norm = (abs(Vol1)-2048)*180*100/(alphanom*2048); % *100/alpha to get p.u.
% the formula (abs(Vol1)-2048)*180/2048 would result in an absolute FA map

% smoothed map
smB1map_norm = zeros(size(B1map_norm));
pxs = sqrt(sum(V1.mat(1:3,1:3).^2)); % Voxel resolution
smth = 8./pxs;
spm_smooth(B1map_norm,smB1map_norm,smth);

% Save everything in OUTPUT dir
%-----------------------------------------------------------------------
% determine output directory path
outpath = jobsubj.path.b1path;
b1map_params.outpath = outpath;

sname = spm_file(V1.fname,'basename');

VB1 = V1;
VB1.pinfo = [max(smB1map_norm(:))/16384;0;0]; % what is this for? (TL)
VB1.fname = fullfile(outpath, [sname '_B1map.nii']);
VB1.descrip = 'Smoothed & normalised (p.u.) B1 bias map - TFL B1map protocol';
spm_write_vol(VB1,smB1map_norm);

% set and write metadata
input_files = cat(1,{V2.fname},{V1.fname});
Output_hdr = init_b1_output_metadata(input_files, b1map_params);
Output_hdr.history.procstep.descrip = [Output_hdr.history.procstep.descrip ' (SIEMENS rf_map protocol)'];
set_metadata(VB1.fname,Output_hdr,json);

% copy also anatomical image to outpath to prevent modification of original data
anat_fname = fullfile(outpath, [spm_file(V2.fname, 'basename') '_B1ref.nii']);
copyfile(V2.fname, anat_fname);
try copyfile([spm_str_manip(V2.fname,'r') '.json'],[spm_str_manip(anat_fname,'r') '.json']); end %#ok<*TRYNC>

% requires anatomic image + map
P_trans  = char(char(anat_fname),char(VB1.fname));

end


%% =======================================================================%
% Determine whether b1 data are available and whether any processing should
% be applied. If so, all the required parameters for b1map calculation are
% retrieved, including b1map and b0map acquisition parameters and
% processing parameters, if applicable. Check whether input data are
% coherent with the processing type selected. Missing parameters will be 
% retrieved from the hmri_get_defaults.
%=========================================================================%
function b1map_params = get_b1map_params(jobsubj)

% retrieve b1 protocol from job 
% (can be different - a variation of - the b1 type)
f = fieldnames(jobsubj.b1_type);
b1_protocol = f{1};

% pre-set filename of defaults file
deffnam = '';
custom_def = false;

% load customized defaults parameters from customized defaults file if any
% (the customized defaults file must be run to overwrite the standard
% defaults parameters)
if isfield(jobsubj.b1_type.(b1_protocol),'b1parameters')
    % first reinitialise processing parameters to standard defaults:
    hmri_b1_standard_defaults;
    deffnam = fullfile(fileparts(mfilename('fullpath')),'config','hmri_b1_standard_defaults.m');
    custom_def = false;

    % then, if customized defaults file available, run it to overwrite
    % standard defaults parameters.
    if isfield(jobsubj.b1_type.(b1_protocol).b1parameters,'b1defaults')
        deffnam = jobsubj.b1_type.(b1_protocol).b1parameters.b1defaults;
        spm('Run',deffnam);
        custom_def = true;
    end
end

% load all B1 bias correction defaults parameters & add default file
b1map_params = hmri_get_defaults(['b1map.' b1_protocol]); 
b1map_params.defaults_file = deffnam;
b1map_params.custom_defaults = custom_def;

% flags for logging information and warnings
b1map_params.defflags = jobsubj.log.flags; % default flags
b1map_params.nopuflags = jobsubj.log.flags; % force no Pop-Up
b1map_params.nopuflags.PopUp = false; 

hmri_log(sprintf('\t------------ B1 MAP CALCULATION (%s) %s ------------',b1_protocol, datestr(now)),b1map_params.nopuflags);

% save SPM version (slight differences may appear in the results depending
% on the SPM version!)
[v,r] = spm('Ver');
b1map_params.SPMver = sprintf('%s (%s)', v, r);

% load B1 input images if any
% (NB: if a 'b1input' field is present, it should NOT be empty)
if isfield(jobsubj.b1_type.(b1_protocol),'b1input')
    b1map_params.b1input = char(spm_file(jobsubj.b1_type.(b1_protocol).b1input,'number',''));        
    if isempty(b1map_params.b1input)
        hmri_log(sprintf(['WARNING: expected B1 input images missing. Switching to "no \n' ...
            '\tB1 correction" mode. If you meant to apply B1 bias correction, \n' ...
            '\tcheck your data and re-run the batch.']),b1map_params.defflags);
        b1_protocol = 'no_B1_correction';
        b1map_params = hmri_get_defaults('b1map.no_B1_correction'); 
    end
end
        
% load B0 input images if any
% (NB: if a 'b0input' field is present, it may be empty)
if isfield(jobsubj.b1_type.(b1_protocol),'b0input')
    b1map_params.b0input = char(spm_file(jobsubj.b1_type.(b1_protocol).b0input,'number',''));
    if isempty(b1map_params.b0input)
        % hmri_log(sprintf(['WARNING: expected B0 fieldmap not available for EPI undistortion.\n' ...
        %     '\tNo fieldmap correction will be applied.']),b1map_params.defflags);
        % b1map_params.b0avail = false; 
        hmri_log(sprintf(['WARNING: expected B0 fieldmap not available for EPI undistortion.\n' ...
            '\tThe current implementation does not allow you to apply EPI-based B1 bias \n' ...
            '\tcorrection without phase unwrapping. Switching to "no B1 correction" mode.\n' ...
            '\tIf you meant to apply B1 bias correction, check your data and re-run the batch.']),b1map_params.defflags);
        b1_protocol = 'no_B1_correction';
        b1map_params = hmri_get_defaults('b1map.no_B1_correction');        
    end
end

% process job inputs according to B1 type
switch b1_protocol
    case 'UNICORT'
        hmri_log(sprintf('No B1 map available. UNICORT will be applied.'),b1map_params.nopuflags);

    case 'no_B1_correction'
        hmri_log(sprintf('No B1 map available. No B1 correction applied (semi-quantitative maps only)'),b1map_params.nopuflags);
        
    case 'pre_processed_B1'
        b1map_params.scafac = jobsubj.b1_type.(b1_protocol).scafac;
        if ~isempty(b1map_params.b1input)
            if b1map_params.scafac == 1
                hmri_log(sprintf('Preprocessed B1 map available. \nAssuming it is in percent units of the nominal flip angle. \nNo calculation required.'),b1map_params.defflags);
            else
                hmri_log(sprintf('Preprocessed B1 map available. \nScaling factor provided: %f. Assuming B1 map will be expressed \nin p.u. of the nominal flip angle after rescaling.', b1map_params.scafac),b1map_params.defflags);
            end
        end

    case 'i3D_EPI'
        if ~isempty(b1map_params.b1input)
            hmri_log(sprintf('SE/STE EPI protocol selected ...'),b1map_params.nopuflags);
            b1hdr = get_metadata(b1map_params.b1input(1,:));
            
            try
                tmp = get_metadata_val(b1hdr{1},'B1mapNominalFAValues');
                if isempty(tmp)
                    hmri_log(sprintf('WARNING: using defaults value for nominal SE/STE flip angle values \n(%s) instead of metadata', ...
                        sprintf('%d ',b1map_params.b1acq.beta)),b1map_params.defflags);
                else b1map_params.b1acq.beta = tmp; 
                end
                
                tmp = get_metadata_val(b1hdr{1},'B1mapMixingTime');
                if isempty(tmp)
                    hmri_log(sprintf('WARNING: using defaults value for mixing time \n(%d ms) instead of metadata', ...
                    b1map_params.b1acq.TM),b1map_params.defflags);
                else b1map_params.b1acq.TM = tmp; 
                end
                
                tmp = get_metadata_val(b1hdr{1},'epiReadoutDuration'); % must take into account PAT but not PF acceleration
                if isempty(tmp)
                    hmri_log(sprintf('WARNING: using defaults value for EPI readout duration\n(%d ms) instead of metadata', ...
                        b1map_params.b1acq.tert),b1map_params.defflags);
                else b1map_params.b1acq.tert = tmp; 
                end
                
                tmp = get_metadata_val(b1hdr{1},'PhaseEncodingDirectionSign');
                if isempty(tmp)
                    hmri_log(sprintf('WARNING: using defaults value for PE direction\n(%d) instead of metadata', ...
                        b1map_params.b1acq.blipDIR),b1map_params.defflags);
                else b1map_params.b1acq.blipDIR = tmp; 
                end
                
                % consistency check for T1 value and field strength:
                tmp = get_metadata_val(b1hdr{1},'MagneticFieldStrength');
                supportedB0 = false;
                matchT1fieldstrength = false;
                if ~isempty(tmp)
                    switch round(tmp)
                        case 3
                            supportedB0 = true;
                            expectedT1 = 1192;
                        case 7
                            supportedB0 = true;
                            expectedT1 = 1633;
                        otherwise
                            supportedB0 = false;
                            expectedT1 = NaN;
                    end
                    if b1map_params.b1proc.T1 == expectedT1
                        matchT1fieldstrength = true;
                    end
                    if ~supportedB0
                        hmri_log(sprintf(['WARNING: field strength (B0 = %.0fT) not supported. The reference T1' ...
                            '\nvalue for B1 map calculation for that field strength is not currently ' ...
                            '\nimplemented in the hMRI-toolbox. Please make sure the assumed ' ...
                            '\nvalue (T1 = %.0f ms) is correct, otherwise set it via a customised ' ...
                            '\nB1 default file (config/local/hmri_b1_local_defaults.m).' ...
                            '\nIf the value is already properly set, just ignore this message.'], ...
                            tmp, b1map_params.b1proc.T1),b1map_params.defflags);
                    else
                        if ~matchT1fieldstrength && custom_def
                            hmri_log(sprintf(['WARNING: the assumed T1 value for B1 map calculation does not ' ...
                                '\nmatch the expected value for the used field strength: ' ...
                                '\n    B0 = %.0fT, T1 = %d/%d (expected/actual) ms.' ...
                                '\n\nPlease check T1 value is properly set in your local settings ' ...
                                '\n(see hmri_def.b1map.i3D_EPI.b1proc.T1 in your customised ' ...
                                '\n%s config file).' ...
                                '\n\nRecommended values are: ' ...
                                '\n    - @3T: T1 = 1192 ms' ...
                                '\n    - @7T: T1 = 1633 ms' ...
                                '\n\nIf the value was set differently on purpose, just ignore this message.'], ...
                                tmp, expectedT1, b1map_params.b1proc.T1, char(spm_file(deffnam,'filename'))), b1map_params.defflags);
                        elseif ~matchT1fieldstrength && ~custom_def
                             hmri_log(sprintf(['WARNING: the assumed T1 value for B1 map calculation ' ...
                                '\nhas been set to match the used field strength: ' ...
                                '\n    B0 = %.0fT, T1 = %d ms.' ...
                                '\n\nPlease consider to properly set the T1 value uing a local ' ...
                                '\ndefaults file (see config/local/hmri_b1_local_defaults.m ' ...
                                '\nand parameter hmri_def.b1map.i3D_EPI.b1proc.T1 therein).' ...
                                '\n\nRecommended values are: ' ...
                                '\n    - @3T: T1 = 1192 ms' ...
                                '\n    - @7T: T1 = 1633 ms'], ...
                                tmp, expectedT1),b1map_params.defflags);
                            b1map_params.b1proc.T1 = expectedT1;
                        end
                    end
                    b1map_params.b1proc.matchT1fieldstrength = matchT1fieldstrength;
                    b1map_params.b1proc.expectedT1 = expectedT1;
                end
                    
                
                if ~isempty(b1map_params.b0input)
                    % note that the current implementation assumes that
                    % b0 input images = 2 magnitude images (1st and 2nd
                    % echoes) and 1 presubtracted phase image.
                    tmp = get_metadata_val(b1map_params.b0input(1,:),'EchoTime');
                    if isempty(tmp)
                        hmri_log(sprintf('WARNING: using defaults value for B0 mapping TEs\n(short TE=%.2fms) instead of metadata', ...
                            b1map_params.b0acq.shortTE),b1map_params.defflags);
                    else b1map_params.b0acq.shortTE = tmp; 
                    end
                    
                    tmp = get_metadata_val(b1map_params.b0input(2,:),'EchoTime');
                    if isempty(tmp)
                        hmri_log(sprintf('WARNING: using defaults value for B0 mapping TEs\n(long TE=%.2fms) instead of metadata', ...
                            b1map_params.b0acq.longTE),b1map_params.defflags);
                    else b1map_params.b0acq.longTE = tmp; 
                    end
                    b1map_params.b0acq.iformat = 'PM';
                end
            catch %#ok<*CTCH>
                hmri_log(sprintf(['WARNING: possibly no metadata associated to the input images. \n' ...
                    'Default acquisition and processing parameters will be used.']),b1map_params.defflags);
            end
        end
    case 'i3D_AFI'
        if ~isempty(b1map_params.b1input)
            hmri_log(sprintf('AFI protocol selected ...'),b1map_params.nopuflags);
            b1hdr = get_metadata(b1map_params.b1input(1,:));
            
            try
                tr = get_metadata_val(b1hdr{1},'RepetitionTimes');
                if isempty(tr)
                    hmri_log(sprintf('WARNING: using defaults values for TRs\n(TR ratio = %.1f) instead of metadata', ...
                        b1map_params.b1acq.TR2TR1ratio),b1map_params.defflags);
                else b1map_params.b1acq.TR2TR1ratio = tr(2)/tr(1); 
                end
                
                tmp = get_metadata_val(b1hdr{1},'FlipAngle');
                if isempty(tmp)
                    hmri_log(sprintf('WARNING: using defaults value for flip ange \n(%d deg) instead of metadata', ...
                        b1map_params.b1acq.alphanom), b1map_params.defflags);
                else b1map_params.b1acq.alphanom = tmp; 
                end
            catch
                hmri_log(sprintf(['WARNING: possibly no metadata associated to the input images. \n' ...
                    'Default acquisition and processing parameters will be used.']),b1map_params.defflags);
            end
        end
        
    case 'tfl_b1_map'
        if ~isempty(b1map_params.b1input)
            hmri_log(sprintf('SIEMENS tfl_b1map protocol selected ...'),b1map_params.nopuflags);
        end
                        
    case 'rf_map'
        if ~isempty(b1map_params.b1input)
            hmri_log(sprintf('SIEMENS rf_map protocol selected ...'),b1map_params.nopuflags);
        end
        
    otherwise
        hmri_log(sprintf(['WARNING: something must have gone wrong in the JOB configuration.\n' ...
            '\tUnknown B1 processing methods, assuming "no B1 correction" mode.']),b1map_params.defflags);
        b1_protocol = 'no_B1_correction';
        b1map_params = hmri_get_defaults('b1map.no_B1_correction');
end

% print acquisition and processing parameters
if isfield(b1map_params, 'b1acq')
    hmri_log(sprintf('B1 acquisition parameters (check carefully!):\n\n%s', ...
        printstruct(b1map_params.b1acq)),b1map_params.defflags);
end
if isfield(b1map_params, 'b0acq')
    hmri_log(sprintf('B0 acquisition parameters (check carefully!):\n\n%s', ...
        printstruct(b1map_params.b0acq)),b1map_params.defflags);
end
if isfield(b1map_params, 'b1proc')
    hmri_log(sprintf('B1 processing parameters (check carefully!):\n\n%s', ...
        printstruct(b1map_params.b1proc)),b1map_params.defflags);
end

end

%=========================================================================%
% To arrange the metadata structure for B1 map calculation output.
%=========================================================================%
function metastruc = init_b1_output_metadata(input_files, b1map_params)

proc.descrip = ['hMRI toolbox - ' mfilename '.m - B1+ map calculation'];
proc.version = hmri_get_version;
proc.params = b1map_params;

output.imtype = 'B1+ map';
output.units = 'p.u.';

metastruc = init_output_metadata_structure(input_files, proc, output);

end

%=========================================================================%
% To rpint a structure into text - assumes simple structure (no
% sub-structure in it at this point) 
%=========================================================================%
function s = printstruct(struc)

s = '';
fntmp = fieldnames(struc);
for cf = 1:length(fntmp)
    s = sprintf('%s %16s: %s\n', s, fntmp{cf}, num2str(struc.(fntmp{cf})));
end
end
=======
function P_trans = hmri_create_b1map(jobsubj)

%% Processing of B1 maps for B1 bias correction
% FORMAT P_trans = hmri_create_b1map(jobsubj)
%    jobsubj - are parameters for one subject out of the job list.
%    NB: ONE SINGLE DATA SET FROM ONE SINGLE SUBJECT IS PROCESSED HERE,
%    LOOP OVER SUBJECTS DONE AT HIGHER LEVEL.
%    P_trans - a vector of file names with P_trans(1,:) = anatomical volume
%        for coregistration and P_trans(2,:) = B1 map in percent units.
%_______________________________________________________________________
% Written by E. Balteau, 2014.
% Cyclotron Research Centre, University of Liege, Belgium
%_______________________________________________________________________
% Modified by T. Leutritz in 2016 in order to use the SIEMENS product
% sequences 'rf_map' and 'tfl_b1map'. The latter produces essentially
% a FLASH like image and a flip angle map (multiplied by 10) based on
% Chung S. et al.: "Rapid B1+ Mapping Using a Preconditioning RF Pulse with
% TurboFLASH Readout", MRM 64:439-446 (2010).
%_______________________________________________________________________

flags = jobsubj.log.flags;
flags.PopUp = false;
hmri_log(sprintf('\t============ CREATE B1 MAP - %s.m (%s) ============', mfilename, datestr(now)),flags);

% retrieve effective acquisition & processing parameters, alternatively
% use defaults 
b1map_params = get_b1map_params(jobsubj);

% save b1map_params as json-file
spm_jsonwrite(fullfile(jobsubj.path.supplpath,'hMRI_map_creation_b1map_params.json'),b1map_params,struct('indent','\t'));

% init output
P_trans = [];

% return if nothing else to be done (no B1 correction or UNICORT cases)
if ~b1map_params.b1avail
    return;
end

% calculate B1 map according to b1 data type
switch(b1map_params.b1type)
    case 'i3D_AFI'
        % processing B1 map from AFI data
        P_trans  = calc_AFI_b1map(jobsubj, b1map_params);
        
    case 'i3D_EPI'
        % processing B1 map from SE/STE EPI data
        P_trans  = calc_SESTE_b1map(jobsubj, b1map_params);
        
    case 'tfl_b1_map'
        % processing B1 map from tfl_b1map data
        P_trans  = calc_tfl_b1map(jobsubj, b1map_params);
        
    case 'rf_map'
        % processing B1 map from rf_map data
        P_trans  = calc_rf_map(jobsubj, b1map_params);
        
    case 'pre_processed_B1'
        if b1map_params.scafac ~= 1
            % rescale if scaling factor other than 1 is provided
            rescaled_fnam = fullfile(jobsubj.path.b1path, spm_file(spm_file(b1map_params.b1input(2,:),'suffix','_rescaled'),'filename'));
            calcflags.descrip = sprintf('Pre-processed B1 map rescaled with factor %f', b1map_params.scafac);
            outcalc = spm_imcalc(b1map_params.b1input(2,:),rescaled_fnam,sprintf('%f*i1',b1map_params.scafac),calcflags);
            % set and write metadata
            json = hmri_get_defaults('json');
            input_files = b1map_params.b1input(2,:);
            Output_hdr = init_b1_output_metadata(input_files, b1map_params);
            Output_hdr.history.procstep.descrip = [Output_hdr.history.procstep.descrip ' (Rescaling)'];
            Output_hdr.history.output.imtype = sprintf('Pre-processed B1 map rescaled with factor %f', b1map_params.scafac);
            set_metadata(rescaled_fnam,Output_hdr,json);
            % replace original B1 map by the rescaled one
            b1map_params.b1input = char(b1map_params.b1input(1,:), rescaled_fnam);
        end
        P_trans  = b1map_params.b1input(1:2,:);
        
    otherwise 
        hmri_log(sprintf('WARNING: unknown B1 type, no B1 map calculation performed.'),b1map_params.defflags);
       
end

% copy P_trans output to Results/Supplementary directory (nii & json!) and
% make P_trans point to the copied files (so coregistration is applied to
% them).
%
% NOTES: 
%   - if "cleanup" set to true, the B1mapCalc directory is deleted when the
%   Map Calculation completes...  
%   - just in case no json files have been saved with the output, the
%   copyfile is called in "try" mode...
%   - must strip the ',1' (at the end of the file extension '.nii,1')
%   otherwise copyfile does not find the files!! 

if ~isempty(P_trans)
    P_trans = spm_file(P_trans,'number','');
    P_trans_copy{1} = fullfile(jobsubj.path.b1respath, spm_file(P_trans(1,:), 'filename'));
    P_trans_copy{2} = fullfile(jobsubj.path.b1respath, spm_file(P_trans(2,:), 'filename'));
    copyfile(deblank(P_trans(1,:)), P_trans_copy{1});
    try copyfile([spm_str_manip(P_trans(1,:),'r') '.json'],[spm_str_manip(P_trans_copy{1},'r') '.json']); end %#ok<*TRYNC>
    copyfile(deblank(P_trans(2,:)), P_trans_copy{2});
    try copyfile([spm_str_manip(P_trans(2,:),'r') '.json'],[spm_str_manip(P_trans_copy{2},'r') '.json']); end
    P_trans = char(P_trans_copy{1},P_trans_copy{2});
end

hmri_log(sprintf('\t============ CREATE B1 MAP: completed (%s) ============', datestr(now)),b1map_params.nopuflags);

end

%% =======================================================================%
% B1 map calculation - AFI protocol
%=========================================================================%
function P_trans = calc_AFI_b1map(jobsubj, b1map_params)

% default format specifications for the output metadata
json = hmri_get_defaults('json');

% define output dir
outpath = jobsubj.path.b1path;
b1map_params.outpath = outpath;

% NB: both phase and magnitude images can be provided but only the
% magnitude images (first series) are used. Phase images (second series)
% are not used. In each series, first image = TR2 (long TR) and second
% image = TR1 (short TR).
fileTR1 = b1map_params.b1input(2,:);
fileTR2 = b1map_params.b1input(1,:);
V1 = spm_vol(fileTR1);
V2 = spm_vol(fileTR2);
Y1 = spm_read_vols(V1);
Y2 = spm_read_vols(V2);

TR1 = 1; % only the ratio [TR2/TR1=n] matters
TR2 = b1map_params.b1acq.TR2TR1ratio;
alphanom = b1map_params.b1acq.alphanom;

% Mask = squeeze(Vol1);
% threshold = (prctile(Mask(:),98)-prctile(Mask(:),2))*0.1+prctile(Mask(:),2);
% Mask = (Mask>threshold);

B1map = acos((Y2./Y1*TR2/TR1-1)./(TR2/TR1*ones(size(Y1))-Y2./Y1))*180/pi;
B1map_norm = abs(B1map)*100/alphanom;

% smoothed map
smB1map_norm = zeros(size(B1map_norm));
pxs = sqrt(sum(V1.mat(1:3,1:3).^2)); % Voxel resolution
smth = 8./pxs;
spm_smooth(B1map_norm,smB1map_norm,smth);

% masking
% B1map = B1map.*Mask;
% B1map_norm = B1map_norm.*Mask;
% smB1map_norm = smB1map_norm.*Mask;

sname = spm_file(V1.fname,'basename');

% save output images
VB1 = V1;
% VB1.pinfo = [max(B1map(:))/16384;0;0];
% VB1.fname = fullfile(outpath, [sname '_B1map.nii']);
% spm_write_vol(VB1,B1map);

% VB1.pinfo = [max(B1map_norm(:))/16384;0;0];
% VB1.fname = fullfile(outpath, [sname '_B1map_norm.nii']);
% spm_write_vol(VB1,B1map_norm);

VB1.pinfo = [max(smB1map_norm(:))/16384;0;0];
VB1.descrip = 'B1+ map - smoothed and normalised (p.u.) - AFI protocol';
VB1.fname = fullfile(outpath, [sname '_B1map.nii']);
spm_write_vol(VB1,smB1map_norm);

% set and write metadata
input_files = b1map_params.b1input;
Output_hdr = init_b1_output_metadata(input_files, b1map_params);
Output_hdr.history.procstep.descrip = [Output_hdr.history.procstep.descrip ' (AFI protocol)'];
Output_hdr.history.output.imtype = 'B1+ map (AFI protocol)';
set_metadata(VB1.fname,Output_hdr,json);

% Rename anatomical reference for uniformity between protocols
B1ref = fullfile(outpath, [sname '_B1ref.nii']);
copyfile(char(fileTR1),B1ref);
try copyfile([spm_str_manip(char(fileTR1),'r') '.json'],[spm_str_manip(B1ref,'r') '.json']); end %#ok<*TRYNC>

% requires anatomic image + map
P_trans  = char(B1ref,char(VB1.fname));

% VB1.fname = fullfile(outpath, [sname '_B1map_mask.nii']);
% spm_write_vol(VB1,Mask);

end

%% =======================================================================%
% B1 map calculation - SE/STE EPI protocol
%=========================================================================%
function P_trans = calc_SESTE_b1map(jobsubj, b1map_params)
% Calculation of B1 maps based on 3D EPI spin echo (SE) and stimulated
% (STE) echo images (see Jiru and Klose MRM 2006).
% Corresponding scanning protocol/sequence: al_B1mapping
% Input: 11 pairs of (SE, STE) images for B1 map calculation and 3 images
% for B0 map calculation.
% This macro calls the functions hmri_create_B1Map_unwarp and
% hmri_create_B1Map_process for correction of image distortions, padding
% and smoothing of the images. 
% Output:
%     - distorted B1 (B1map_*) and error (SDmap_*) maps
%     - undistorted B1 (uB1map_*) and error (uSDmap_*) maps
%     - undistorted, masked and padded B1 maps (muB1map_*)
%     - undistorted, masked, padded and smoothed B1 maps (smuB1map_*)
%                                                   i.e. FULLY PROCESSED
% At each voxel, this macro selects the 5 pairs of (SE,STE image) (out of
% 11) with maximum signal amplitude in the SE images.
% The sum of square image of all SE images is created (SumOfSq) and
% undistorted (uSumOfSq) for coregistration of the B1 map to an anatomical
% dataset.
% 
% For coherence among B1 protocols, the fully processed B1 map (smuB1map_*)
% is renamed *_B1map.nii, while the undistorted SoS image (uSumOfSq) is
% renamed *_B1ref for anatomical reference.

json = hmri_get_defaults('json');

P    = b1map_params.b1input; % B1 data - 11 pairs
Q    = b1map_params.b0input; % B0 data - 3 volumes

V = spm_vol(P);
n = numel(V);

assert(rem(n,2)==0, ...
   ['B1 mapping image volumes must be a set of SE, STE pairs ' ...
   'thus the number of input volumes (currently %d) must be even.'], n);

assert(n == 2 * numel(b1map_params.b1acq.beta), ...
   ['Number of B1 mapping image pairs (%d) does not match ' ...
    'the number of nominal flip angles (%d)!'], ...
    n/2, numel(b1map_params.b1acq.beta));

% splitting images into SE and STE volumes
% TODO: check that correct data selected (compare echo times?)
V_SE = V(1:2:end);
V_STE = V(2:2:end);

% calc_SESTE_b1map expects fa in decreasing order
[b1map_params.b1acq.beta, fa_order] = sort(b1map_params.b1acq.beta, 'descend');

% rearranging volumes in decreasing fa
V_SE = V_SE(fa_order);
V_STE = V_STE(fa_order);

% TODO: Keeping SE and STE separated might be easier to read
% but requires a lot of code changes below, so merging into
% original list with corrected order
V(1:2:end) = V_SE;
V(2:2:end) = V_STE;

Y_tmptmp = zeros([V(1).dim(1:2) n]);
Y_ab = zeros(V(1).dim(1:3));
Y_cd = zeros(V(1).dim(1:3));
Index_Matrix = zeros([V(1).dim(1:3) b1map_params.b1proc.Nonominalvalues]);
real_Y_tmp = zeros([V(1).dim(1:2) 2*b1map_params.b1proc.Nonominalvalues]);

Ssq_matrix = sqrt(sum(spm_read_vols(V(1:2:end)).^2,4));

%-Define output directory
%-----------------------------------------------------------------------
outpath = jobsubj.path.b1path;
b1map_params.outpath = outpath;

%-Start progress plot
%-----------------------------------------------------------------------
spm_progress_bar('Init',V(1).dim(3),'B1 map fit','planes completed');

%-Loop over planes computing result Y
%-----------------------------------------------------------------------
clear Temp_mat;
corr_fact = exp(b1map_params.b1acq.TM/b1map_params.b1proc.T1);
for p = 1:V(1).dim(3) %loop over the partition dimension of the data set
    B = spm_matrix([0 0 -p 0 0 0 1 1 1]);
    for i = 1:n/2
        M = inv(B*inv(V(1).mat)*V(1).mat); %#ok<*MINV>
        Y_tmptmp(:,:,((i-1)*2+1))  = real( ...
            acos(corr_fact*spm_slice_vol(V((i-1)*2+2),M,V(1).dim(1:2),0) ./ ...
            (spm_slice_vol(V((i-1)*2+1),M,V(1).dim(1:2),0)+b1map_params.b1proc.eps))/pi*180/b1map_params.b1acq.beta(i) ...
            ); % nearest neighbor interpolation
        Y_tmptmp(:,:,((i-1)*2+2))  = 180/b1map_params.b1acq.beta(i) - Y_tmptmp(:,:,((i-1)*2+1));
        Temp_mat(:,:,i) = spm_slice_vol(V((i-1)*2+1),M,V(1).dim(1:2),0); %#ok<*AGROW>
    end
    
    [~,indexes] = sort(Temp_mat,3);
    for x_nr = 1:V(1).dim(1)
        for y_nr = 1:V(1).dim(2)
            for k=1:b1map_params.b1proc.Nonominalvalues
                real_Y_tmp(x_nr,y_nr,2*k-1) = Y_tmptmp(x_nr,y_nr,2*indexes(x_nr,y_nr,n/2-k+1)-1);
                real_Y_tmp(x_nr,y_nr,2*k)   = Y_tmptmp(x_nr,y_nr,2*indexes(x_nr,y_nr,n/2-k+1));
                Index_Matrix(x_nr,y_nr,p,k) = indexes(x_nr,y_nr,indexes(x_nr,y_nr,n/2-k+1));
            end
        end
    end
    
    Y_tmp = sort(real(real_Y_tmp), 3); % take the real value due to noise problems
    Y_sd  = zeros([V(1).dim(1:2) (b1map_params.b1proc.Nonominalvalues+1)]);
    Y_mn  = zeros([V(1).dim(1:2) (b1map_params.b1proc.Nonominalvalues+1)]);
    for i = 1:(b1map_params.b1proc.Nonominalvalues+1)
        Y_sd(:,:,i) = std(Y_tmp(:,:,i:(i + b1map_params.b1proc.Nonominalvalues-1)), [], 3);
        Y_mn(:,:,i) = mean(Y_tmp(:,:,i:(i + b1map_params.b1proc.Nonominalvalues-1)), 3);
    end
    
    [~,min_index] = min(Y_sd,[],3); % !! min_index is a 2D array. Size given by resolution along read and phase directions
    for x_nr = 1:V(1).dim(1)
        for y_nr = 1:V(1).dim(2)
            Y_ab(x_nr,y_nr,p) = Y_mn(x_nr,y_nr, min_index(x_nr,y_nr)); % Y_ab is the relative flip angle value averaged over the n flip angles (determined by minizing the SD i.e. keeping the most uniform relative flip angle values)
            Y_cd(x_nr,y_nr,p) = Y_sd(x_nr,y_nr, min_index(x_nr,y_nr)); % Y_cd is the corresponding standard deviation between the relative flip angle values
        end
    end
    spm_progress_bar('Set',p);
end

%-Save everything in OUTPUT dir
%-----------------------------------------------------------------------
% define generic output header
input_files = b1map_params.b1input;
Output_hdr = init_b1_output_metadata(input_files, b1map_params);
Output_hdr.history.procstep.descrip = [Output_hdr.history.procstep.descrip ' (EPI SE/STE protocol)'];
 
% save B1 map (still distorted and not smoothed)
Output_hdr.history.output.imtype = 'SE/STE B1 mapping - Distorted B1+ map';
Output_hdr.history.output.units = 'p.u.';
V_save = struct('fname',V(1).fname,'dim',V(1).dim,'mat',V(1).mat,'dt',V(1).dt,'descrip','B1 map [%]');
[~,outname,e] = fileparts(V_save.fname);
V_save.fname = fullfile(outpath,['B1map_' outname e]);
V_save = spm_write_vol(V_save,Y_ab*100);
set_metadata(V_save.fname,Output_hdr,json);

% save SD map (still distorted and not smoothed)
Output_hdr.history.output.imtype = 'SE/STE B1 mapping - Distorted SD (error) map';
Output_hdr.history.output.units = 'p.u.';
W_save = struct('fname',V(1).fname,'dim',V(1).dim,'mat',V(1).mat,'dt',V(1).dt,'descrip','SD [%]');
W_save.fname = fullfile(outpath,['SDmap_' outname e]);
W_save = spm_write_vol(W_save,Y_cd*100);
set_metadata(W_save.fname,Output_hdr,json);

% save SD map (still distorted and not smoothed)
Output_hdr.history.output.imtype = 'SE/STE B1 mapping - SSQ image';
Output_hdr.history.output.units = 'a.u.';
X_save = struct('fname',V(1).fname,'dim',V(1).dim,'mat',V(1).mat,'dt',V(1).dt,'descrip','SE SSQ matrix');
X_save.fname = fullfile(outpath,['SumOfSq' outname e]);
X_save = spm_write_vol(X_save,Ssq_matrix); %#ok<*NASGU>
set_metadata(X_save.fname,Output_hdr,json);


%-B0 undistortion
%-----------------------------------------------------------------------
% since B0 data will be coregistered and resliced with the B1 data, we copy
% them into the calcpath directory to avoid altering the the raw data:
Qtmp = cell(size(Q,1),1);
for i=1:size(Q,1)
    Qtmp{i} = fullfile(outpath, spm_file(Q(i,:), 'filename'));
    copyfile(deblank(Q(i,:)), Qtmp{i});
    try copyfile([spm_str_manip(deblank(Q(i,:)),'r') '.json'],[spm_str_manip(Qtmp{i},'r') '.json']); end %#ok<*TRYNC>
end
Q = char(Qtmp);

% magnitude image 
% NOTE: must strip the ',1' (at the end of the file extension '.nii,1')!!
magfnam = spm_file(Q(1,:),'number','');
% phase image
phasefnam = spm_file(Q(3,:),'number','');
% both fieldmap images
fmfnam = char(phasefnam,magfnam);
% image to be corrected ("anatomical" reference = SSQ image)
anatfnam = X_save.fname;
% other images to be corrected (distorted B1 and SD maps)
otherfnam{1} = V_save.fname;
otherfnam{2} = W_save.fname;

% unwarp
[fmap_img,unwarp_img] = hmri_create_B1Map_unwarp(fmfnam, anatfnam, otherfnam, b1map_params);
uanat_img{1} = unwarp_img{1}.fname;
ub1_img{1} = unwarp_img{2}.fname;
ustd_img{1} = unwarp_img{3}.fname;

% set metadata for unwrapped output images
% define generic header for B0-unwarp process
scphasefnam = fullfile(b1map_params.outpath, spm_file(spm_file(fmfnam(2,:),'prefix','sc'),'filename'));
% relate outputs to inputs remaining visible after cleanup! i.e. original
% B1 and B0 mapping images (not to the intermediate images created
% during B1 calculation):
% input_files = cat(1,{anatfnam},{fmfnam(1,:)},{fmfnam(2,:)},otherfnam{1},otherfnam{2});
input_files = char(b1map_params.b1input,b1map_params.b0input);
Output_hdr = init_b1_output_metadata(input_files, b1map_params);
Output_hdr.history.procstep.descrip = [Output_hdr.history.procstep.descrip ' (EPI SE/STE protocol)'];

% set metadata for unwarped B1 image 
Output_hdr.history.output.imtype = 'SE/STE B1 mapping - Unwarped B1 map';
Output_hdr.history.output.units = 'p.u.';
set_metadata(ub1_img{1},Output_hdr,json);

% set metadata for unwarped SD map 
Output_hdr.history.output.imtype = 'SE/STE B1 mapping - Unwarped SD (error) map';
Output_hdr.history.output.units = 'p.u.';
set_metadata(ustd_img{1},Output_hdr,json);

% set metadata for unwarped SSQ map 
Output_hdr.history.output.imtype = 'SE/STE B1 mapping - Unwarped SSQ image for anatomical reference';
Output_hdr.history.output.units = 'a.u.';
set_metadata(uanat_img{1},Output_hdr,json);

% set metadata for phase-unwrapped regularised field map (Hz) (fpm_* file) 
Output_hdr.history.output.imtype = 'SE/STE B1 mapping - Phase-unwrapped regularised field map';
Output_hdr.history.output.units = 'Hz';
set_metadata(fmap_img{1}.fname,Output_hdr,json);

% set metadata for Voxel Displacement Map (vdm5_* file) 
Output_hdr.history.output.imtype = 'SE/STE B1 mapping - Voxel displacement map';
Output_hdr.history.output.units = 'Vx';
set_metadata(fmap_img{2}.fname,Output_hdr,json);

% set metadata for phase map scaled between +/-pi (sc* file)
Output_hdr.history.output.imtype = 'SE/STE B1 mapping - Phase map rescaled between [-pi, pi]';
Output_hdr.history.output.units = 'Radians';
set_metadata(scphasefnam,Output_hdr,json);

%-B1 map processing (masking, padding, smoothing, ...)
%--------------------------------------------------------------------------
fpm_img{1} = fmap_img{1};
vdm_img{1} = fmap_img{2};
[allub1_img] = hmri_create_B1Map_process(ub1_img,ustd_img,vdm_img,fpm_img,b1map_params);

% set metadata for processing B1 images
% define generic header for B1 process
% relate outputs to inputs remaining visible after cleanup! i.e. original
% B1 and B0 mapping images (not to the intermediate images created
% during B1 calculation):
% input_files = cat(1,ub1_img,ustd_img,vdm_img{1}.fname,fpm_img{1}.fname);
input_files = char(b1map_params.b1input,b1map_params.b0input);
Output_hdr = init_b1_output_metadata(input_files, b1map_params);
Output_hdr.history.procstep.descrip = [Output_hdr.history.procstep.descrip ' (EPI SE/STE protocol)'];

% set metadata for each output
for i=1:length(allub1_img)
    Output_hdr.history.output.imtype = ['SE/STE B1 mapping - ' allub1_img{i}.descrip];
    Output_hdr.history.output.units = 'p.u.';
    set_metadata(allub1_img{i}.fname,Output_hdr,json);
end

% set correct output for the current subfunction (unwrapped "anatomical"
% image (SSQ) for coregistration and final B1 map). For coherence among B1
% protocol, rename these files *_B1ref (for anatomical reference) and
% *_B1map (for B1+ bias map in p.u.):  
B1map = fullfile(outpath,[outname '_B1map.nii']);
copyfile(allub1_img{2}.fname, B1map);
try copyfile([spm_str_manip(allub1_img{2}.fname,'r') '.json'],[spm_str_manip(B1map,'r') '.json']); end
B1ref = fullfile(outpath,[outname '_B1ref.nii']);
copyfile(uanat_img{1}, B1ref);
try copyfile([spm_str_manip(uanat_img{1},'r') '.json'],[spm_str_manip(B1ref,'r') '.json']); end
P_trans  = char(B1ref, B1map);

end

%% =======================================================================%
% B1 map calculation - SIEMENS tfl_b1map protocol
% Written by Tobias Leutritz (based on calc_AFI_b1map by TL)
%=========================================================================%
function P_trans = calc_tfl_b1map(jobsubj, b1map_params)

json = hmri_get_defaults('json');

P = b1map_params.b1input(2,:); % scaled FA map from tfl_b1map sequence
Q = b1map_params.b1input(1,:); % anatomical image from tfl_b1map sequence

% read header information and volumes
V1 = spm_vol(P); % image volume information
V2 = spm_vol(Q);
Vol1 = spm_read_vols(V1);
Vol2 = spm_read_vols(V2);

alphanom = get_metadata_val(P,'FlipAngle'); % nominal flip angle of tfl_b1map

% generating the map
B1map_norm = abs(Vol1)*10/alphanom;

% smoothed map
smB1map_norm = zeros(size(B1map_norm));
pxs = sqrt(sum(V1.mat(1:3,1:3).^2)); % Voxel resolution
smth = 8./pxs;
spm_smooth(B1map_norm,smB1map_norm,smth);

% Save everything in OUTPUT dir
%-----------------------------------------------------------------------
% determine output directory path
outpath = jobsubj.path.b1path;
b1map_params.outpath = outpath;

sname = spm_file(V1.fname,'basename');

VB1 = V1;
VB1.pinfo = [max(smB1map_norm(:))/16384;0;0]; % what is this for? (TL)
VB1.fname = fullfile(outpath, [sname '_B1map.nii']);
VB1.descrip = 'Smoothed & normalised (p.u.) B1 bias map - TFL B1map protocol';
spm_write_vol(VB1,smB1map_norm);

% set and write metadata
input_files = cat(1,{V2.fname},{V1.fname});
Output_hdr = init_b1_output_metadata(input_files, b1map_params);
Output_hdr.history.procstep.descrip = [Output_hdr.history.procstep.descrip ' (SIEMENS tfl_b1map protocol)'];

set_metadata(VB1.fname,Output_hdr,json);

% copy also anatomical image to outpath to prevent modification of original data
anat_fname = fullfile(outpath, [spm_file(V2.fname, 'basename') '_B1ref.nii']);
copyfile(V2.fname, anat_fname);
try copyfile([spm_str_manip(V2.fname,'r') '.json'],[spm_str_manip(anat_fname,'r') '.json']); end %#ok<*TRYNC>

% requires anatomic image + map
P_trans  = char(char(anat_fname),char(VB1.fname));

end

%% =======================================================================%
% B1 map calculation - SIEMENS rf_map protocol
% Written by Tobias Leutritz 
%=========================================================================%
function P_trans = calc_rf_map(jobsubj, b1map_params)

json = hmri_get_defaults('json');

P = b1map_params.b1input(2,:); % scaled FA map from rf_map sequence
Q = b1map_params.b1input(1,:); % anatomical image from rf_map sequence

% read header information and volumes
V1 = spm_vol(P); % image volume information
V2 = spm_vol(Q);
Vol1 = spm_read_vols(V1);
Vol2 = spm_read_vols(V2);
alphanom = get_metadata_val(P,'FlipAngle'); % nominal flip angle of rf_map

% generating the map
B1map_norm = (abs(Vol1)-2048)*180*100/(alphanom*2048); % *100/alpha to get p.u.
% the formula (abs(Vol1)-2048)*180/2048 would result in an absolute FA map

% smoothed map
smB1map_norm = zeros(size(B1map_norm));
pxs = sqrt(sum(V1.mat(1:3,1:3).^2)); % Voxel resolution
smth = 8./pxs;
spm_smooth(B1map_norm,smB1map_norm,smth);

% Save everything in OUTPUT dir
%-----------------------------------------------------------------------
% determine output directory path
outpath = jobsubj.path.b1path;
b1map_params.outpath = outpath;

sname = spm_file(V1.fname,'basename');

VB1 = V1;
VB1.pinfo = [max(smB1map_norm(:))/16384;0;0]; % what is this for? (TL)
VB1.fname = fullfile(outpath, [sname '_B1map.nii']);
VB1.descrip = 'Smoothed & normalised (p.u.) B1 bias map - TFL B1map protocol';
spm_write_vol(VB1,smB1map_norm);

% set and write metadata
input_files = cat(1,{V2.fname},{V1.fname});
Output_hdr = init_b1_output_metadata(input_files, b1map_params);
Output_hdr.history.procstep.descrip = [Output_hdr.history.procstep.descrip ' (SIEMENS rf_map protocol)'];
set_metadata(VB1.fname,Output_hdr,json);

% copy also anatomical image to outpath to prevent modification of original data
anat_fname = fullfile(outpath, [spm_file(V2.fname, 'basename') '_B1ref.nii']);
copyfile(V2.fname, anat_fname);
try copyfile([spm_str_manip(V2.fname,'r') '.json'],[spm_str_manip(anat_fname,'r') '.json']); end %#ok<*TRYNC>

% requires anatomic image + map
P_trans  = char(char(anat_fname),char(VB1.fname));

end


%% =======================================================================%
% Determine whether b1 data are available and whether any processing should
% be applied. If so, all the required parameters for b1map calculation are
% retrieved, including b1map and b0map acquisition parameters and
% processing parameters, if applicable. Check whether input data are
% coherent with the processing type selected. Missing parameters will be 
% retrieved from the hmri_get_defaults.
%=========================================================================%
function b1map_params = get_b1map_params(jobsubj)

% retrieve b1 protocol from job 
% (can be different - a variation of - the b1 type)
f = fieldnames(jobsubj.b1_type);
b1_protocol = f{1};

% pre-set filename of defaults file
deffnam = '';
custom_def = false;

% load customized defaults parameters from customized defaults file if any
% (the customized defaults file must be run to overwrite the standard
% defaults parameters)
if isfield(jobsubj.b1_type.(b1_protocol),'b1parameters')
    % first reinitialise processing parameters to standard defaults:
    hmri_b1_standard_defaults;
    deffnam = fullfile(fileparts(mfilename('fullpath')),'config','hmri_b1_standard_defaults.m');
    custom_def = false;

    % then, if customized defaults file available, run it to overwrite
    % standard defaults parameters.
    if isfield(jobsubj.b1_type.(b1_protocol).b1parameters,'b1defaults')
        deffnam = jobsubj.b1_type.(b1_protocol).b1parameters.b1defaults;
        spm('Run',deffnam);
        custom_def = true;
    end
end

% load all B1 bias correction defaults parameters & add default file
b1map_params = hmri_get_defaults(['b1map.' b1_protocol]); 
b1map_params.defaults_file = deffnam;
b1map_params.custom_defaults = custom_def;

% flags for logging information and warnings
b1map_params.defflags = jobsubj.log.flags; % default flags
b1map_params.nopuflags = jobsubj.log.flags; % force no Pop-Up
b1map_params.nopuflags.PopUp = false; 

hmri_log(sprintf('\t------------ B1 MAP CALCULATION (%s) %s ------------',b1_protocol, datestr(now)),b1map_params.nopuflags);

% save SPM version (slight differences may appear in the results depending
% on the SPM version!)
[v,r] = spm('Ver');
b1map_params.SPMver = sprintf('%s (%s)', v, r);

% load B1 input images if any
% (NB: if a 'b1input' field is present, it should NOT be empty)
if isfield(jobsubj.b1_type.(b1_protocol),'b1input')
    b1map_params.b1input = char(spm_file(jobsubj.b1_type.(b1_protocol).b1input,'number',''));        
    if isempty(b1map_params.b1input)
        hmri_log(sprintf(['WARNING: expected B1 input images missing. Switching to "no \n' ...
            '\tB1 correction" mode. If you meant to apply B1 bias correction, \n' ...
            '\tcheck your data and re-run the batch.']),b1map_params.defflags);
        b1_protocol = 'no_B1_correction';
        b1map_params = hmri_get_defaults('b1map.no_B1_correction'); 
    end
end
        
% load B0 input images if any
% (NB: if a 'b0input' field is present, it may be empty)
if isfield(jobsubj.b1_type.(b1_protocol),'b0input')
    b1map_params.b0input = char(spm_file(jobsubj.b1_type.(b1_protocol).b0input,'number',''));
    if isempty(b1map_params.b0input)
        % hmri_log(sprintf(['WARNING: expected B0 fieldmap not available for EPI undistortion.\n' ...
        %     '\tNo fieldmap correction will be applied.']),b1map_params.defflags);
        % b1map_params.b0avail = false; 
        hmri_log(sprintf(['WARNING: expected B0 fieldmap not available for EPI undistortion.\n' ...
            '\tThe current implementation does not allow you to apply EPI-based B1 bias \n' ...
            '\tcorrection without phase unwrapping. Switching to "no B1 correction" mode.\n' ...
            '\tIf you meant to apply B1 bias correction, check your data and re-run the batch.']),b1map_params.defflags);
        b1_protocol = 'no_B1_correction';
        b1map_params = hmri_get_defaults('b1map.no_B1_correction');        
    end
end

% process job inputs according to B1 type
switch b1_protocol
    case 'UNICORT'
        hmri_log(sprintf('No B1 map available. UNICORT will be applied.'),b1map_params.nopuflags);

    case 'no_B1_correction'
        hmri_log(sprintf('No B1 map available. No B1 correction applied (semi-quantitative maps only)'),b1map_params.nopuflags);
        
    case 'pre_processed_B1'
        b1map_params.scafac = jobsubj.b1_type.(b1_protocol).scafac;
        if ~isempty(b1map_params.b1input)
            if b1map_params.scafac == 1
                hmri_log(sprintf('Preprocessed B1 map available. \nAssuming it is in percent units of the nominal flip angle. \nNo calculation required.'),b1map_params.defflags);
            else
                hmri_log(sprintf('Preprocessed B1 map available. \nScaling factor provided: %f. Assuming B1 map will be expressed \nin p.u. of the nominal flip angle after rescaling.', b1map_params.scafac),b1map_params.defflags);
            end
        end

    case 'i3D_EPI'
        if ~isempty(b1map_params.b1input)
            hmri_log(sprintf('SE/STE EPI protocol selected ...'),b1map_params.nopuflags);
            b1hdr = get_metadata(b1map_params.b1input(1,:));
            
            try
                tmp = get_metadata_val(b1hdr{1},'B1mapNominalFAValues');
                if isempty(tmp)
                    hmri_log(sprintf('WARNING: using defaults value for nominal SE/STE flip angle values \n(%s) instead of metadata', ...
                        sprintf('%d ',b1map_params.b1acq.beta)),b1map_params.defflags);
                else b1map_params.b1acq.beta = tmp; 
                end
                
                tmp = get_metadata_val(b1hdr{1},'B1mapMixingTime');
                if isempty(tmp)
                    hmri_log(sprintf('WARNING: using defaults value for mixing time \n(%d ms) instead of metadata', ...
                    b1map_params.b1acq.TM),b1map_params.defflags);
                else b1map_params.b1acq.TM = tmp; 
                end
                
                tmp = get_metadata_val(b1hdr{1},'epiReadoutDuration'); % must take into account PAT but not PF acceleration
                if isempty(tmp)
                    hmri_log(sprintf('WARNING: using defaults value for EPI readout duration\n(%d ms) instead of metadata', ...
                        b1map_params.b1acq.tert),b1map_params.defflags);
                else b1map_params.b1acq.tert = tmp; 
                end
                
                tmp = get_metadata_val(b1hdr{1},'PhaseEncodingDirectionSign');
                if isempty(tmp)
                    hmri_log(sprintf('WARNING: using defaults value for PE direction\n(%d) instead of metadata', ...
                        b1map_params.b1acq.blipDIR),b1map_params.defflags);
                else b1map_params.b1acq.blipDIR = tmp; 
                end
                
                % consistency check for T1 value and field strength:
                tmp = get_metadata_val(b1hdr{1},'MagneticFieldStrength');
                supportedB0 = false;
                matchT1fieldstrength = false;
                if ~isempty(tmp)
                    switch round(tmp)
                        case 3
                            supportedB0 = true;
                            expectedT1 = 1192;
                        case 7
                            supportedB0 = true;
                            expectedT1 = 1633;
                        otherwise
                            supportedB0 = false;
                            expectedT1 = NaN;
                    end
                    if b1map_params.b1proc.T1 == expectedT1
                        matchT1fieldstrength = true;
                    end
                    if ~supportedB0
                        hmri_log(sprintf(['WARNING: field strength (B0 = %.0fT) not supported. The reference T1' ...
                            '\nvalue for B1 map calculation for that field strength is not currently ' ...
                            '\nimplemented in the hMRI-toolbox. Please make sure the assumed ' ...
                            '\nvalue (T1 = %.0f ms) is correct, otherwise set it via a customised ' ...
                            '\nB1 default file (config/local/hmri_b1_local_defaults.m).' ...
                            '\nIf the value is already properly set, just ignore this message.'], ...
                            tmp, b1map_params.b1proc.T1),b1map_params.defflags);
                    else
                        if ~matchT1fieldstrength && custom_def
                            hmri_log(sprintf(['WARNING: the assumed T1 value for B1 map calculation does not ' ...
                                '\nmatch the expected value for the used field strength: ' ...
                                '\n    B0 = %.0fT, T1 = %d/%d (expected/actual) ms.' ...
                                '\n\nPlease check T1 value is properly set in your local settings ' ...
                                '\n(see hmri_def.b1map.i3D_EPI.b1proc.T1 in your customised ' ...
                                '\n%s config file).' ...
                                '\n\nRecommended values are: ' ...
                                '\n    - @3T: T1 = 1192 ms' ...
                                '\n    - @7T: T1 = 1633 ms' ...
                                '\n\nIf the value was set differently on purpose, just ignore this message.'], ...
                                tmp, expectedT1, b1map_params.b1proc.T1, char(spm_file(deffnam,'filename'))), b1map_params.defflags);
                        elseif ~matchT1fieldstrength && ~custom_def
                             hmri_log(sprintf(['WARNING: the assumed T1 value for B1 map calculation ' ...
                                '\nhas been set to match the used field strength: ' ...
                                '\n    B0 = %.0fT, T1 = %d ms.' ...
                                '\n\nPlease consider to properly set the T1 value uing a local ' ...
                                '\ndefaults file (see config/local/hmri_b1_local_defaults.m ' ...
                                '\nand parameter hmri_def.b1map.i3D_EPI.b1proc.T1 therein).' ...
                                '\n\nRecommended values are: ' ...
                                '\n    - @3T: T1 = 1192 ms' ...
                                '\n    - @7T: T1 = 1633 ms'], ...
                                tmp, expectedT1),b1map_params.defflags);
                            b1map_params.b1proc.T1 = expectedT1;
                        end
                    end
                    b1map_params.b1proc.matchT1fieldstrength = matchT1fieldstrength;
                    b1map_params.b1proc.expectedT1 = expectedT1;
                end
                    
                
                if ~isempty(b1map_params.b0input)
                    % note that the current implementation assumes that
                    % b0 input images = 2 magnitude images (1st and 2nd
                    % echoes) and 1 presubtracted phase image.
                    tmp = get_metadata_val(b1map_params.b0input(1,:),'EchoTime');
                    if isempty(tmp)
                        hmri_log(sprintf('WARNING: using defaults value for B0 mapping TEs\n(short TE=%.2fms) instead of metadata', ...
                            b1map_params.b0acq.shortTE),b1map_params.defflags);
                    else b1map_params.b0acq.shortTE = tmp; 
                    end
                    
                    tmp = get_metadata_val(b1map_params.b0input(2,:),'EchoTime');
                    if isempty(tmp)
                        hmri_log(sprintf('WARNING: using defaults value for B0 mapping TEs\n(long TE=%.2fms) instead of metadata', ...
                            b1map_params.b0acq.longTE),b1map_params.defflags);
                    else b1map_params.b0acq.longTE = tmp; 
                    end
                    b1map_params.b0acq.iformat = 'PM';
                end
            catch %#ok<*CTCH>
                hmri_log(sprintf(['WARNING: possibly no metadata associated to the input images. \n' ...
                    'Default acquisition and processing parameters will be used.']),b1map_params.defflags);
            end
        end
    case 'i3D_AFI'
        if ~isempty(b1map_params.b1input)
            hmri_log(sprintf('AFI protocol selected ...'),b1map_params.nopuflags);
            b1hdr = get_metadata(b1map_params.b1input(1,:));
            
            try
                tr = get_metadata_val(b1hdr{1},'RepetitionTimes');
                if isempty(tr)
                    hmri_log(sprintf('WARNING: using defaults values for TRs\n(TR ratio = %.1f) instead of metadata', ...
                        b1map_params.b1acq.TR2TR1ratio),b1map_params.defflags);
                else b1map_params.b1acq.TR2TR1ratio = tr(2)/tr(1); 
                end
                
                tmp = get_metadata_val(b1hdr{1},'FlipAngle');
                if isempty(tmp)
                    hmri_log(sprintf('WARNING: using defaults value for flip ange \n(%d deg) instead of metadata', ...
                        b1map_params.b1acq.alphanom), b1map_params.defflags);
                else b1map_params.b1acq.alphanom = tmp; 
                end
            catch
                hmri_log(sprintf(['WARNING: possibly no metadata associated to the input images. \n' ...
                    'Default acquisition and processing parameters will be used.']),b1map_params.defflags);
            end
        end
        
    case 'tfl_b1_map'
        if ~isempty(b1map_params.b1input)
            hmri_log(sprintf('SIEMENS tfl_b1map protocol selected ...'),b1map_params.nopuflags);
        end
                        
    case 'rf_map'
        if ~isempty(b1map_params.b1input)
            hmri_log(sprintf('SIEMENS rf_map protocol selected ...'),b1map_params.nopuflags);
        end
        
    otherwise
        hmri_log(sprintf(['WARNING: something must have gone wrong in the JOB configuration.\n' ...
            '\tUnknown B1 processing methods, assuming "no B1 correction" mode.']),b1map_params.defflags);
        b1_protocol = 'no_B1_correction';
        b1map_params = hmri_get_defaults('b1map.no_B1_correction');
end

% print acquisition and processing parameters
if isfield(b1map_params, 'b1acq')
    hmri_log(sprintf('B1 acquisition parameters (check carefully!):\n\n%s', ...
        printstruct(b1map_params.b1acq)),b1map_params.defflags);
end
if isfield(b1map_params, 'b0acq')
    hmri_log(sprintf('B0 acquisition parameters (check carefully!):\n\n%s', ...
        printstruct(b1map_params.b0acq)),b1map_params.defflags);
end
if isfield(b1map_params, 'b1proc')
    hmri_log(sprintf('B1 processing parameters (check carefully!):\n\n%s', ...
        printstruct(b1map_params.b1proc)),b1map_params.defflags);
end

end

%=========================================================================%
% To arrange the metadata structure for B1 map calculation output.
%=========================================================================%
function metastruc = init_b1_output_metadata(input_files, b1map_params)

proc.descrip = ['hMRI toolbox - ' mfilename '.m - B1+ map calculation'];
proc.version = hmri_get_version;
proc.params = b1map_params;

output.imtype = 'B1+ map';
output.units = 'p.u.';

metastruc = init_output_metadata_structure(input_files, proc, output);

end

%=========================================================================%
% To rpint a structure into text - assumes simple structure (no
% sub-structure in it at this point) 
%=========================================================================%
function s = printstruct(struc)

s = '';
fntmp = fieldnames(struc);
for cf = 1:length(fntmp)
    s = sprintf('%s %16s: %s\n', s, fntmp{cf}, num2str(struc.(fntmp{cf})));
end
end
>>>>>>> 2c55bb3d
<|MERGE_RESOLUTION|>--- conflicted
+++ resolved
@@ -1,4 +1,3 @@
-<<<<<<< HEAD
 function P_trans = hmri_create_b1map(jobsubj)
 
 %% Processing of B1 maps for B1 bias correction
@@ -224,6 +223,34 @@
 
 V = spm_vol(P);
 n = numel(V);
+
+assert(rem(n,2)==0, ...
+   ['B1 mapping image volumes must be a set of SE, STE pairs ' ...
+   'thus the number of input volumes (currently %d) must be even.'], n);
+
+assert(n == 2 * numel(b1map_params.b1acq.beta), ...
+   ['Number of B1 mapping image pairs (%d) does not match ' ...
+    'the number of nominal flip angles (%d)!'], ...
+    n/2, numel(b1map_params.b1acq.beta));
+
+% splitting images into SE and STE volumes
+% TODO: check that correct data selected (compare echo times?)
+V_SE = V(1:2:end);
+V_STE = V(2:2:end);
+
+% calc_SESTE_b1map expects fa in decreasing order
+[b1map_params.b1acq.beta, fa_order] = sort(b1map_params.b1acq.beta, 'descend');
+
+% rearranging volumes in decreasing fa
+V_SE = V_SE(fa_order);
+V_STE = V_STE(fa_order);
+
+% TODO: Keeping SE and STE separated might be easier to read
+% but requires a lot of code changes below, so merging into
+% original list with corrected order
+V(1:2:end) = V_SE;
+V(2:2:end) = V_STE;
+
 Y_tmptmp = zeros([V(1).dim(1:2) n]);
 Y_ab = zeros(V(1).dim(1:3));
 Y_cd = zeros(V(1).dim(1:3));
@@ -850,885 +877,4 @@
 for cf = 1:length(fntmp)
     s = sprintf('%s %16s: %s\n', s, fntmp{cf}, num2str(struc.(fntmp{cf})));
 end
-end
-=======
-function P_trans = hmri_create_b1map(jobsubj)
-
-%% Processing of B1 maps for B1 bias correction
-% FORMAT P_trans = hmri_create_b1map(jobsubj)
-%    jobsubj - are parameters for one subject out of the job list.
-%    NB: ONE SINGLE DATA SET FROM ONE SINGLE SUBJECT IS PROCESSED HERE,
-%    LOOP OVER SUBJECTS DONE AT HIGHER LEVEL.
-%    P_trans - a vector of file names with P_trans(1,:) = anatomical volume
-%        for coregistration and P_trans(2,:) = B1 map in percent units.
-%_______________________________________________________________________
-% Written by E. Balteau, 2014.
-% Cyclotron Research Centre, University of Liege, Belgium
-%_______________________________________________________________________
-% Modified by T. Leutritz in 2016 in order to use the SIEMENS product
-% sequences 'rf_map' and 'tfl_b1map'. The latter produces essentially
-% a FLASH like image and a flip angle map (multiplied by 10) based on
-% Chung S. et al.: "Rapid B1+ Mapping Using a Preconditioning RF Pulse with
-% TurboFLASH Readout", MRM 64:439-446 (2010).
-%_______________________________________________________________________
-
-flags = jobsubj.log.flags;
-flags.PopUp = false;
-hmri_log(sprintf('\t============ CREATE B1 MAP - %s.m (%s) ============', mfilename, datestr(now)),flags);
-
-% retrieve effective acquisition & processing parameters, alternatively
-% use defaults 
-b1map_params = get_b1map_params(jobsubj);
-
-% save b1map_params as json-file
-spm_jsonwrite(fullfile(jobsubj.path.supplpath,'hMRI_map_creation_b1map_params.json'),b1map_params,struct('indent','\t'));
-
-% init output
-P_trans = [];
-
-% return if nothing else to be done (no B1 correction or UNICORT cases)
-if ~b1map_params.b1avail
-    return;
-end
-
-% calculate B1 map according to b1 data type
-switch(b1map_params.b1type)
-    case 'i3D_AFI'
-        % processing B1 map from AFI data
-        P_trans  = calc_AFI_b1map(jobsubj, b1map_params);
-        
-    case 'i3D_EPI'
-        % processing B1 map from SE/STE EPI data
-        P_trans  = calc_SESTE_b1map(jobsubj, b1map_params);
-        
-    case 'tfl_b1_map'
-        % processing B1 map from tfl_b1map data
-        P_trans  = calc_tfl_b1map(jobsubj, b1map_params);
-        
-    case 'rf_map'
-        % processing B1 map from rf_map data
-        P_trans  = calc_rf_map(jobsubj, b1map_params);
-        
-    case 'pre_processed_B1'
-        if b1map_params.scafac ~= 1
-            % rescale if scaling factor other than 1 is provided
-            rescaled_fnam = fullfile(jobsubj.path.b1path, spm_file(spm_file(b1map_params.b1input(2,:),'suffix','_rescaled'),'filename'));
-            calcflags.descrip = sprintf('Pre-processed B1 map rescaled with factor %f', b1map_params.scafac);
-            outcalc = spm_imcalc(b1map_params.b1input(2,:),rescaled_fnam,sprintf('%f*i1',b1map_params.scafac),calcflags);
-            % set and write metadata
-            json = hmri_get_defaults('json');
-            input_files = b1map_params.b1input(2,:);
-            Output_hdr = init_b1_output_metadata(input_files, b1map_params);
-            Output_hdr.history.procstep.descrip = [Output_hdr.history.procstep.descrip ' (Rescaling)'];
-            Output_hdr.history.output.imtype = sprintf('Pre-processed B1 map rescaled with factor %f', b1map_params.scafac);
-            set_metadata(rescaled_fnam,Output_hdr,json);
-            % replace original B1 map by the rescaled one
-            b1map_params.b1input = char(b1map_params.b1input(1,:), rescaled_fnam);
-        end
-        P_trans  = b1map_params.b1input(1:2,:);
-        
-    otherwise 
-        hmri_log(sprintf('WARNING: unknown B1 type, no B1 map calculation performed.'),b1map_params.defflags);
-       
-end
-
-% copy P_trans output to Results/Supplementary directory (nii & json!) and
-% make P_trans point to the copied files (so coregistration is applied to
-% them).
-%
-% NOTES: 
-%   - if "cleanup" set to true, the B1mapCalc directory is deleted when the
-%   Map Calculation completes...  
-%   - just in case no json files have been saved with the output, the
-%   copyfile is called in "try" mode...
-%   - must strip the ',1' (at the end of the file extension '.nii,1')
-%   otherwise copyfile does not find the files!! 
-
-if ~isempty(P_trans)
-    P_trans = spm_file(P_trans,'number','');
-    P_trans_copy{1} = fullfile(jobsubj.path.b1respath, spm_file(P_trans(1,:), 'filename'));
-    P_trans_copy{2} = fullfile(jobsubj.path.b1respath, spm_file(P_trans(2,:), 'filename'));
-    copyfile(deblank(P_trans(1,:)), P_trans_copy{1});
-    try copyfile([spm_str_manip(P_trans(1,:),'r') '.json'],[spm_str_manip(P_trans_copy{1},'r') '.json']); end %#ok<*TRYNC>
-    copyfile(deblank(P_trans(2,:)), P_trans_copy{2});
-    try copyfile([spm_str_manip(P_trans(2,:),'r') '.json'],[spm_str_manip(P_trans_copy{2},'r') '.json']); end
-    P_trans = char(P_trans_copy{1},P_trans_copy{2});
-end
-
-hmri_log(sprintf('\t============ CREATE B1 MAP: completed (%s) ============', datestr(now)),b1map_params.nopuflags);
-
-end
-
-%% =======================================================================%
-% B1 map calculation - AFI protocol
-%=========================================================================%
-function P_trans = calc_AFI_b1map(jobsubj, b1map_params)
-
-% default format specifications for the output metadata
-json = hmri_get_defaults('json');
-
-% define output dir
-outpath = jobsubj.path.b1path;
-b1map_params.outpath = outpath;
-
-% NB: both phase and magnitude images can be provided but only the
-% magnitude images (first series) are used. Phase images (second series)
-% are not used. In each series, first image = TR2 (long TR) and second
-% image = TR1 (short TR).
-fileTR1 = b1map_params.b1input(2,:);
-fileTR2 = b1map_params.b1input(1,:);
-V1 = spm_vol(fileTR1);
-V2 = spm_vol(fileTR2);
-Y1 = spm_read_vols(V1);
-Y2 = spm_read_vols(V2);
-
-TR1 = 1; % only the ratio [TR2/TR1=n] matters
-TR2 = b1map_params.b1acq.TR2TR1ratio;
-alphanom = b1map_params.b1acq.alphanom;
-
-% Mask = squeeze(Vol1);
-% threshold = (prctile(Mask(:),98)-prctile(Mask(:),2))*0.1+prctile(Mask(:),2);
-% Mask = (Mask>threshold);
-
-B1map = acos((Y2./Y1*TR2/TR1-1)./(TR2/TR1*ones(size(Y1))-Y2./Y1))*180/pi;
-B1map_norm = abs(B1map)*100/alphanom;
-
-% smoothed map
-smB1map_norm = zeros(size(B1map_norm));
-pxs = sqrt(sum(V1.mat(1:3,1:3).^2)); % Voxel resolution
-smth = 8./pxs;
-spm_smooth(B1map_norm,smB1map_norm,smth);
-
-% masking
-% B1map = B1map.*Mask;
-% B1map_norm = B1map_norm.*Mask;
-% smB1map_norm = smB1map_norm.*Mask;
-
-sname = spm_file(V1.fname,'basename');
-
-% save output images
-VB1 = V1;
-% VB1.pinfo = [max(B1map(:))/16384;0;0];
-% VB1.fname = fullfile(outpath, [sname '_B1map.nii']);
-% spm_write_vol(VB1,B1map);
-
-% VB1.pinfo = [max(B1map_norm(:))/16384;0;0];
-% VB1.fname = fullfile(outpath, [sname '_B1map_norm.nii']);
-% spm_write_vol(VB1,B1map_norm);
-
-VB1.pinfo = [max(smB1map_norm(:))/16384;0;0];
-VB1.descrip = 'B1+ map - smoothed and normalised (p.u.) - AFI protocol';
-VB1.fname = fullfile(outpath, [sname '_B1map.nii']);
-spm_write_vol(VB1,smB1map_norm);
-
-% set and write metadata
-input_files = b1map_params.b1input;
-Output_hdr = init_b1_output_metadata(input_files, b1map_params);
-Output_hdr.history.procstep.descrip = [Output_hdr.history.procstep.descrip ' (AFI protocol)'];
-Output_hdr.history.output.imtype = 'B1+ map (AFI protocol)';
-set_metadata(VB1.fname,Output_hdr,json);
-
-% Rename anatomical reference for uniformity between protocols
-B1ref = fullfile(outpath, [sname '_B1ref.nii']);
-copyfile(char(fileTR1),B1ref);
-try copyfile([spm_str_manip(char(fileTR1),'r') '.json'],[spm_str_manip(B1ref,'r') '.json']); end %#ok<*TRYNC>
-
-% requires anatomic image + map
-P_trans  = char(B1ref,char(VB1.fname));
-
-% VB1.fname = fullfile(outpath, [sname '_B1map_mask.nii']);
-% spm_write_vol(VB1,Mask);
-
-end
-
-%% =======================================================================%
-% B1 map calculation - SE/STE EPI protocol
-%=========================================================================%
-function P_trans = calc_SESTE_b1map(jobsubj, b1map_params)
-% Calculation of B1 maps based on 3D EPI spin echo (SE) and stimulated
-% (STE) echo images (see Jiru and Klose MRM 2006).
-% Corresponding scanning protocol/sequence: al_B1mapping
-% Input: 11 pairs of (SE, STE) images for B1 map calculation and 3 images
-% for B0 map calculation.
-% This macro calls the functions hmri_create_B1Map_unwarp and
-% hmri_create_B1Map_process for correction of image distortions, padding
-% and smoothing of the images. 
-% Output:
-%     - distorted B1 (B1map_*) and error (SDmap_*) maps
-%     - undistorted B1 (uB1map_*) and error (uSDmap_*) maps
-%     - undistorted, masked and padded B1 maps (muB1map_*)
-%     - undistorted, masked, padded and smoothed B1 maps (smuB1map_*)
-%                                                   i.e. FULLY PROCESSED
-% At each voxel, this macro selects the 5 pairs of (SE,STE image) (out of
-% 11) with maximum signal amplitude in the SE images.
-% The sum of square image of all SE images is created (SumOfSq) and
-% undistorted (uSumOfSq) for coregistration of the B1 map to an anatomical
-% dataset.
-% 
-% For coherence among B1 protocols, the fully processed B1 map (smuB1map_*)
-% is renamed *_B1map.nii, while the undistorted SoS image (uSumOfSq) is
-% renamed *_B1ref for anatomical reference.
-
-json = hmri_get_defaults('json');
-
-P    = b1map_params.b1input; % B1 data - 11 pairs
-Q    = b1map_params.b0input; % B0 data - 3 volumes
-
-V = spm_vol(P);
-n = numel(V);
-
-assert(rem(n,2)==0, ...
-   ['B1 mapping image volumes must be a set of SE, STE pairs ' ...
-   'thus the number of input volumes (currently %d) must be even.'], n);
-
-assert(n == 2 * numel(b1map_params.b1acq.beta), ...
-   ['Number of B1 mapping image pairs (%d) does not match ' ...
-    'the number of nominal flip angles (%d)!'], ...
-    n/2, numel(b1map_params.b1acq.beta));
-
-% splitting images into SE and STE volumes
-% TODO: check that correct data selected (compare echo times?)
-V_SE = V(1:2:end);
-V_STE = V(2:2:end);
-
-% calc_SESTE_b1map expects fa in decreasing order
-[b1map_params.b1acq.beta, fa_order] = sort(b1map_params.b1acq.beta, 'descend');
-
-% rearranging volumes in decreasing fa
-V_SE = V_SE(fa_order);
-V_STE = V_STE(fa_order);
-
-% TODO: Keeping SE and STE separated might be easier to read
-% but requires a lot of code changes below, so merging into
-% original list with corrected order
-V(1:2:end) = V_SE;
-V(2:2:end) = V_STE;
-
-Y_tmptmp = zeros([V(1).dim(1:2) n]);
-Y_ab = zeros(V(1).dim(1:3));
-Y_cd = zeros(V(1).dim(1:3));
-Index_Matrix = zeros([V(1).dim(1:3) b1map_params.b1proc.Nonominalvalues]);
-real_Y_tmp = zeros([V(1).dim(1:2) 2*b1map_params.b1proc.Nonominalvalues]);
-
-Ssq_matrix = sqrt(sum(spm_read_vols(V(1:2:end)).^2,4));
-
-%-Define output directory
-%-----------------------------------------------------------------------
-outpath = jobsubj.path.b1path;
-b1map_params.outpath = outpath;
-
-%-Start progress plot
-%-----------------------------------------------------------------------
-spm_progress_bar('Init',V(1).dim(3),'B1 map fit','planes completed');
-
-%-Loop over planes computing result Y
-%-----------------------------------------------------------------------
-clear Temp_mat;
-corr_fact = exp(b1map_params.b1acq.TM/b1map_params.b1proc.T1);
-for p = 1:V(1).dim(3) %loop over the partition dimension of the data set
-    B = spm_matrix([0 0 -p 0 0 0 1 1 1]);
-    for i = 1:n/2
-        M = inv(B*inv(V(1).mat)*V(1).mat); %#ok<*MINV>
-        Y_tmptmp(:,:,((i-1)*2+1))  = real( ...
-            acos(corr_fact*spm_slice_vol(V((i-1)*2+2),M,V(1).dim(1:2),0) ./ ...
-            (spm_slice_vol(V((i-1)*2+1),M,V(1).dim(1:2),0)+b1map_params.b1proc.eps))/pi*180/b1map_params.b1acq.beta(i) ...
-            ); % nearest neighbor interpolation
-        Y_tmptmp(:,:,((i-1)*2+2))  = 180/b1map_params.b1acq.beta(i) - Y_tmptmp(:,:,((i-1)*2+1));
-        Temp_mat(:,:,i) = spm_slice_vol(V((i-1)*2+1),M,V(1).dim(1:2),0); %#ok<*AGROW>
-    end
-    
-    [~,indexes] = sort(Temp_mat,3);
-    for x_nr = 1:V(1).dim(1)
-        for y_nr = 1:V(1).dim(2)
-            for k=1:b1map_params.b1proc.Nonominalvalues
-                real_Y_tmp(x_nr,y_nr,2*k-1) = Y_tmptmp(x_nr,y_nr,2*indexes(x_nr,y_nr,n/2-k+1)-1);
-                real_Y_tmp(x_nr,y_nr,2*k)   = Y_tmptmp(x_nr,y_nr,2*indexes(x_nr,y_nr,n/2-k+1));
-                Index_Matrix(x_nr,y_nr,p,k) = indexes(x_nr,y_nr,indexes(x_nr,y_nr,n/2-k+1));
-            end
-        end
-    end
-    
-    Y_tmp = sort(real(real_Y_tmp), 3); % take the real value due to noise problems
-    Y_sd  = zeros([V(1).dim(1:2) (b1map_params.b1proc.Nonominalvalues+1)]);
-    Y_mn  = zeros([V(1).dim(1:2) (b1map_params.b1proc.Nonominalvalues+1)]);
-    for i = 1:(b1map_params.b1proc.Nonominalvalues+1)
-        Y_sd(:,:,i) = std(Y_tmp(:,:,i:(i + b1map_params.b1proc.Nonominalvalues-1)), [], 3);
-        Y_mn(:,:,i) = mean(Y_tmp(:,:,i:(i + b1map_params.b1proc.Nonominalvalues-1)), 3);
-    end
-    
-    [~,min_index] = min(Y_sd,[],3); % !! min_index is a 2D array. Size given by resolution along read and phase directions
-    for x_nr = 1:V(1).dim(1)
-        for y_nr = 1:V(1).dim(2)
-            Y_ab(x_nr,y_nr,p) = Y_mn(x_nr,y_nr, min_index(x_nr,y_nr)); % Y_ab is the relative flip angle value averaged over the n flip angles (determined by minizing the SD i.e. keeping the most uniform relative flip angle values)
-            Y_cd(x_nr,y_nr,p) = Y_sd(x_nr,y_nr, min_index(x_nr,y_nr)); % Y_cd is the corresponding standard deviation between the relative flip angle values
-        end
-    end
-    spm_progress_bar('Set',p);
-end
-
-%-Save everything in OUTPUT dir
-%-----------------------------------------------------------------------
-% define generic output header
-input_files = b1map_params.b1input;
-Output_hdr = init_b1_output_metadata(input_files, b1map_params);
-Output_hdr.history.procstep.descrip = [Output_hdr.history.procstep.descrip ' (EPI SE/STE protocol)'];
- 
-% save B1 map (still distorted and not smoothed)
-Output_hdr.history.output.imtype = 'SE/STE B1 mapping - Distorted B1+ map';
-Output_hdr.history.output.units = 'p.u.';
-V_save = struct('fname',V(1).fname,'dim',V(1).dim,'mat',V(1).mat,'dt',V(1).dt,'descrip','B1 map [%]');
-[~,outname,e] = fileparts(V_save.fname);
-V_save.fname = fullfile(outpath,['B1map_' outname e]);
-V_save = spm_write_vol(V_save,Y_ab*100);
-set_metadata(V_save.fname,Output_hdr,json);
-
-% save SD map (still distorted and not smoothed)
-Output_hdr.history.output.imtype = 'SE/STE B1 mapping - Distorted SD (error) map';
-Output_hdr.history.output.units = 'p.u.';
-W_save = struct('fname',V(1).fname,'dim',V(1).dim,'mat',V(1).mat,'dt',V(1).dt,'descrip','SD [%]');
-W_save.fname = fullfile(outpath,['SDmap_' outname e]);
-W_save = spm_write_vol(W_save,Y_cd*100);
-set_metadata(W_save.fname,Output_hdr,json);
-
-% save SD map (still distorted and not smoothed)
-Output_hdr.history.output.imtype = 'SE/STE B1 mapping - SSQ image';
-Output_hdr.history.output.units = 'a.u.';
-X_save = struct('fname',V(1).fname,'dim',V(1).dim,'mat',V(1).mat,'dt',V(1).dt,'descrip','SE SSQ matrix');
-X_save.fname = fullfile(outpath,['SumOfSq' outname e]);
-X_save = spm_write_vol(X_save,Ssq_matrix); %#ok<*NASGU>
-set_metadata(X_save.fname,Output_hdr,json);
-
-
-%-B0 undistortion
-%-----------------------------------------------------------------------
-% since B0 data will be coregistered and resliced with the B1 data, we copy
-% them into the calcpath directory to avoid altering the the raw data:
-Qtmp = cell(size(Q,1),1);
-for i=1:size(Q,1)
-    Qtmp{i} = fullfile(outpath, spm_file(Q(i,:), 'filename'));
-    copyfile(deblank(Q(i,:)), Qtmp{i});
-    try copyfile([spm_str_manip(deblank(Q(i,:)),'r') '.json'],[spm_str_manip(Qtmp{i},'r') '.json']); end %#ok<*TRYNC>
-end
-Q = char(Qtmp);
-
-% magnitude image 
-% NOTE: must strip the ',1' (at the end of the file extension '.nii,1')!!
-magfnam = spm_file(Q(1,:),'number','');
-% phase image
-phasefnam = spm_file(Q(3,:),'number','');
-% both fieldmap images
-fmfnam = char(phasefnam,magfnam);
-% image to be corrected ("anatomical" reference = SSQ image)
-anatfnam = X_save.fname;
-% other images to be corrected (distorted B1 and SD maps)
-otherfnam{1} = V_save.fname;
-otherfnam{2} = W_save.fname;
-
-% unwarp
-[fmap_img,unwarp_img] = hmri_create_B1Map_unwarp(fmfnam, anatfnam, otherfnam, b1map_params);
-uanat_img{1} = unwarp_img{1}.fname;
-ub1_img{1} = unwarp_img{2}.fname;
-ustd_img{1} = unwarp_img{3}.fname;
-
-% set metadata for unwrapped output images
-% define generic header for B0-unwarp process
-scphasefnam = fullfile(b1map_params.outpath, spm_file(spm_file(fmfnam(2,:),'prefix','sc'),'filename'));
-% relate outputs to inputs remaining visible after cleanup! i.e. original
-% B1 and B0 mapping images (not to the intermediate images created
-% during B1 calculation):
-% input_files = cat(1,{anatfnam},{fmfnam(1,:)},{fmfnam(2,:)},otherfnam{1},otherfnam{2});
-input_files = char(b1map_params.b1input,b1map_params.b0input);
-Output_hdr = init_b1_output_metadata(input_files, b1map_params);
-Output_hdr.history.procstep.descrip = [Output_hdr.history.procstep.descrip ' (EPI SE/STE protocol)'];
-
-% set metadata for unwarped B1 image 
-Output_hdr.history.output.imtype = 'SE/STE B1 mapping - Unwarped B1 map';
-Output_hdr.history.output.units = 'p.u.';
-set_metadata(ub1_img{1},Output_hdr,json);
-
-% set metadata for unwarped SD map 
-Output_hdr.history.output.imtype = 'SE/STE B1 mapping - Unwarped SD (error) map';
-Output_hdr.history.output.units = 'p.u.';
-set_metadata(ustd_img{1},Output_hdr,json);
-
-% set metadata for unwarped SSQ map 
-Output_hdr.history.output.imtype = 'SE/STE B1 mapping - Unwarped SSQ image for anatomical reference';
-Output_hdr.history.output.units = 'a.u.';
-set_metadata(uanat_img{1},Output_hdr,json);
-
-% set metadata for phase-unwrapped regularised field map (Hz) (fpm_* file) 
-Output_hdr.history.output.imtype = 'SE/STE B1 mapping - Phase-unwrapped regularised field map';
-Output_hdr.history.output.units = 'Hz';
-set_metadata(fmap_img{1}.fname,Output_hdr,json);
-
-% set metadata for Voxel Displacement Map (vdm5_* file) 
-Output_hdr.history.output.imtype = 'SE/STE B1 mapping - Voxel displacement map';
-Output_hdr.history.output.units = 'Vx';
-set_metadata(fmap_img{2}.fname,Output_hdr,json);
-
-% set metadata for phase map scaled between +/-pi (sc* file)
-Output_hdr.history.output.imtype = 'SE/STE B1 mapping - Phase map rescaled between [-pi, pi]';
-Output_hdr.history.output.units = 'Radians';
-set_metadata(scphasefnam,Output_hdr,json);
-
-%-B1 map processing (masking, padding, smoothing, ...)
-%--------------------------------------------------------------------------
-fpm_img{1} = fmap_img{1};
-vdm_img{1} = fmap_img{2};
-[allub1_img] = hmri_create_B1Map_process(ub1_img,ustd_img,vdm_img,fpm_img,b1map_params);
-
-% set metadata for processing B1 images
-% define generic header for B1 process
-% relate outputs to inputs remaining visible after cleanup! i.e. original
-% B1 and B0 mapping images (not to the intermediate images created
-% during B1 calculation):
-% input_files = cat(1,ub1_img,ustd_img,vdm_img{1}.fname,fpm_img{1}.fname);
-input_files = char(b1map_params.b1input,b1map_params.b0input);
-Output_hdr = init_b1_output_metadata(input_files, b1map_params);
-Output_hdr.history.procstep.descrip = [Output_hdr.history.procstep.descrip ' (EPI SE/STE protocol)'];
-
-% set metadata for each output
-for i=1:length(allub1_img)
-    Output_hdr.history.output.imtype = ['SE/STE B1 mapping - ' allub1_img{i}.descrip];
-    Output_hdr.history.output.units = 'p.u.';
-    set_metadata(allub1_img{i}.fname,Output_hdr,json);
-end
-
-% set correct output for the current subfunction (unwrapped "anatomical"
-% image (SSQ) for coregistration and final B1 map). For coherence among B1
-% protocol, rename these files *_B1ref (for anatomical reference) and
-% *_B1map (for B1+ bias map in p.u.):  
-B1map = fullfile(outpath,[outname '_B1map.nii']);
-copyfile(allub1_img{2}.fname, B1map);
-try copyfile([spm_str_manip(allub1_img{2}.fname,'r') '.json'],[spm_str_manip(B1map,'r') '.json']); end
-B1ref = fullfile(outpath,[outname '_B1ref.nii']);
-copyfile(uanat_img{1}, B1ref);
-try copyfile([spm_str_manip(uanat_img{1},'r') '.json'],[spm_str_manip(B1ref,'r') '.json']); end
-P_trans  = char(B1ref, B1map);
-
-end
-
-%% =======================================================================%
-% B1 map calculation - SIEMENS tfl_b1map protocol
-% Written by Tobias Leutritz (based on calc_AFI_b1map by TL)
-%=========================================================================%
-function P_trans = calc_tfl_b1map(jobsubj, b1map_params)
-
-json = hmri_get_defaults('json');
-
-P = b1map_params.b1input(2,:); % scaled FA map from tfl_b1map sequence
-Q = b1map_params.b1input(1,:); % anatomical image from tfl_b1map sequence
-
-% read header information and volumes
-V1 = spm_vol(P); % image volume information
-V2 = spm_vol(Q);
-Vol1 = spm_read_vols(V1);
-Vol2 = spm_read_vols(V2);
-
-alphanom = get_metadata_val(P,'FlipAngle'); % nominal flip angle of tfl_b1map
-
-% generating the map
-B1map_norm = abs(Vol1)*10/alphanom;
-
-% smoothed map
-smB1map_norm = zeros(size(B1map_norm));
-pxs = sqrt(sum(V1.mat(1:3,1:3).^2)); % Voxel resolution
-smth = 8./pxs;
-spm_smooth(B1map_norm,smB1map_norm,smth);
-
-% Save everything in OUTPUT dir
-%-----------------------------------------------------------------------
-% determine output directory path
-outpath = jobsubj.path.b1path;
-b1map_params.outpath = outpath;
-
-sname = spm_file(V1.fname,'basename');
-
-VB1 = V1;
-VB1.pinfo = [max(smB1map_norm(:))/16384;0;0]; % what is this for? (TL)
-VB1.fname = fullfile(outpath, [sname '_B1map.nii']);
-VB1.descrip = 'Smoothed & normalised (p.u.) B1 bias map - TFL B1map protocol';
-spm_write_vol(VB1,smB1map_norm);
-
-% set and write metadata
-input_files = cat(1,{V2.fname},{V1.fname});
-Output_hdr = init_b1_output_metadata(input_files, b1map_params);
-Output_hdr.history.procstep.descrip = [Output_hdr.history.procstep.descrip ' (SIEMENS tfl_b1map protocol)'];
-
-set_metadata(VB1.fname,Output_hdr,json);
-
-% copy also anatomical image to outpath to prevent modification of original data
-anat_fname = fullfile(outpath, [spm_file(V2.fname, 'basename') '_B1ref.nii']);
-copyfile(V2.fname, anat_fname);
-try copyfile([spm_str_manip(V2.fname,'r') '.json'],[spm_str_manip(anat_fname,'r') '.json']); end %#ok<*TRYNC>
-
-% requires anatomic image + map
-P_trans  = char(char(anat_fname),char(VB1.fname));
-
-end
-
-%% =======================================================================%
-% B1 map calculation - SIEMENS rf_map protocol
-% Written by Tobias Leutritz 
-%=========================================================================%
-function P_trans = calc_rf_map(jobsubj, b1map_params)
-
-json = hmri_get_defaults('json');
-
-P = b1map_params.b1input(2,:); % scaled FA map from rf_map sequence
-Q = b1map_params.b1input(1,:); % anatomical image from rf_map sequence
-
-% read header information and volumes
-V1 = spm_vol(P); % image volume information
-V2 = spm_vol(Q);
-Vol1 = spm_read_vols(V1);
-Vol2 = spm_read_vols(V2);
-alphanom = get_metadata_val(P,'FlipAngle'); % nominal flip angle of rf_map
-
-% generating the map
-B1map_norm = (abs(Vol1)-2048)*180*100/(alphanom*2048); % *100/alpha to get p.u.
-% the formula (abs(Vol1)-2048)*180/2048 would result in an absolute FA map
-
-% smoothed map
-smB1map_norm = zeros(size(B1map_norm));
-pxs = sqrt(sum(V1.mat(1:3,1:3).^2)); % Voxel resolution
-smth = 8./pxs;
-spm_smooth(B1map_norm,smB1map_norm,smth);
-
-% Save everything in OUTPUT dir
-%-----------------------------------------------------------------------
-% determine output directory path
-outpath = jobsubj.path.b1path;
-b1map_params.outpath = outpath;
-
-sname = spm_file(V1.fname,'basename');
-
-VB1 = V1;
-VB1.pinfo = [max(smB1map_norm(:))/16384;0;0]; % what is this for? (TL)
-VB1.fname = fullfile(outpath, [sname '_B1map.nii']);
-VB1.descrip = 'Smoothed & normalised (p.u.) B1 bias map - TFL B1map protocol';
-spm_write_vol(VB1,smB1map_norm);
-
-% set and write metadata
-input_files = cat(1,{V2.fname},{V1.fname});
-Output_hdr = init_b1_output_metadata(input_files, b1map_params);
-Output_hdr.history.procstep.descrip = [Output_hdr.history.procstep.descrip ' (SIEMENS rf_map protocol)'];
-set_metadata(VB1.fname,Output_hdr,json);
-
-% copy also anatomical image to outpath to prevent modification of original data
-anat_fname = fullfile(outpath, [spm_file(V2.fname, 'basename') '_B1ref.nii']);
-copyfile(V2.fname, anat_fname);
-try copyfile([spm_str_manip(V2.fname,'r') '.json'],[spm_str_manip(anat_fname,'r') '.json']); end %#ok<*TRYNC>
-
-% requires anatomic image + map
-P_trans  = char(char(anat_fname),char(VB1.fname));
-
-end
-
-
-%% =======================================================================%
-% Determine whether b1 data are available and whether any processing should
-% be applied. If so, all the required parameters for b1map calculation are
-% retrieved, including b1map and b0map acquisition parameters and
-% processing parameters, if applicable. Check whether input data are
-% coherent with the processing type selected. Missing parameters will be 
-% retrieved from the hmri_get_defaults.
-%=========================================================================%
-function b1map_params = get_b1map_params(jobsubj)
-
-% retrieve b1 protocol from job 
-% (can be different - a variation of - the b1 type)
-f = fieldnames(jobsubj.b1_type);
-b1_protocol = f{1};
-
-% pre-set filename of defaults file
-deffnam = '';
-custom_def = false;
-
-% load customized defaults parameters from customized defaults file if any
-% (the customized defaults file must be run to overwrite the standard
-% defaults parameters)
-if isfield(jobsubj.b1_type.(b1_protocol),'b1parameters')
-    % first reinitialise processing parameters to standard defaults:
-    hmri_b1_standard_defaults;
-    deffnam = fullfile(fileparts(mfilename('fullpath')),'config','hmri_b1_standard_defaults.m');
-    custom_def = false;
-
-    % then, if customized defaults file available, run it to overwrite
-    % standard defaults parameters.
-    if isfield(jobsubj.b1_type.(b1_protocol).b1parameters,'b1defaults')
-        deffnam = jobsubj.b1_type.(b1_protocol).b1parameters.b1defaults;
-        spm('Run',deffnam);
-        custom_def = true;
-    end
-end
-
-% load all B1 bias correction defaults parameters & add default file
-b1map_params = hmri_get_defaults(['b1map.' b1_protocol]); 
-b1map_params.defaults_file = deffnam;
-b1map_params.custom_defaults = custom_def;
-
-% flags for logging information and warnings
-b1map_params.defflags = jobsubj.log.flags; % default flags
-b1map_params.nopuflags = jobsubj.log.flags; % force no Pop-Up
-b1map_params.nopuflags.PopUp = false; 
-
-hmri_log(sprintf('\t------------ B1 MAP CALCULATION (%s) %s ------------',b1_protocol, datestr(now)),b1map_params.nopuflags);
-
-% save SPM version (slight differences may appear in the results depending
-% on the SPM version!)
-[v,r] = spm('Ver');
-b1map_params.SPMver = sprintf('%s (%s)', v, r);
-
-% load B1 input images if any
-% (NB: if a 'b1input' field is present, it should NOT be empty)
-if isfield(jobsubj.b1_type.(b1_protocol),'b1input')
-    b1map_params.b1input = char(spm_file(jobsubj.b1_type.(b1_protocol).b1input,'number',''));        
-    if isempty(b1map_params.b1input)
-        hmri_log(sprintf(['WARNING: expected B1 input images missing. Switching to "no \n' ...
-            '\tB1 correction" mode. If you meant to apply B1 bias correction, \n' ...
-            '\tcheck your data and re-run the batch.']),b1map_params.defflags);
-        b1_protocol = 'no_B1_correction';
-        b1map_params = hmri_get_defaults('b1map.no_B1_correction'); 
-    end
-end
-        
-% load B0 input images if any
-% (NB: if a 'b0input' field is present, it may be empty)
-if isfield(jobsubj.b1_type.(b1_protocol),'b0input')
-    b1map_params.b0input = char(spm_file(jobsubj.b1_type.(b1_protocol).b0input,'number',''));
-    if isempty(b1map_params.b0input)
-        % hmri_log(sprintf(['WARNING: expected B0 fieldmap not available for EPI undistortion.\n' ...
-        %     '\tNo fieldmap correction will be applied.']),b1map_params.defflags);
-        % b1map_params.b0avail = false; 
-        hmri_log(sprintf(['WARNING: expected B0 fieldmap not available for EPI undistortion.\n' ...
-            '\tThe current implementation does not allow you to apply EPI-based B1 bias \n' ...
-            '\tcorrection without phase unwrapping. Switching to "no B1 correction" mode.\n' ...
-            '\tIf you meant to apply B1 bias correction, check your data and re-run the batch.']),b1map_params.defflags);
-        b1_protocol = 'no_B1_correction';
-        b1map_params = hmri_get_defaults('b1map.no_B1_correction');        
-    end
-end
-
-% process job inputs according to B1 type
-switch b1_protocol
-    case 'UNICORT'
-        hmri_log(sprintf('No B1 map available. UNICORT will be applied.'),b1map_params.nopuflags);
-
-    case 'no_B1_correction'
-        hmri_log(sprintf('No B1 map available. No B1 correction applied (semi-quantitative maps only)'),b1map_params.nopuflags);
-        
-    case 'pre_processed_B1'
-        b1map_params.scafac = jobsubj.b1_type.(b1_protocol).scafac;
-        if ~isempty(b1map_params.b1input)
-            if b1map_params.scafac == 1
-                hmri_log(sprintf('Preprocessed B1 map available. \nAssuming it is in percent units of the nominal flip angle. \nNo calculation required.'),b1map_params.defflags);
-            else
-                hmri_log(sprintf('Preprocessed B1 map available. \nScaling factor provided: %f. Assuming B1 map will be expressed \nin p.u. of the nominal flip angle after rescaling.', b1map_params.scafac),b1map_params.defflags);
-            end
-        end
-
-    case 'i3D_EPI'
-        if ~isempty(b1map_params.b1input)
-            hmri_log(sprintf('SE/STE EPI protocol selected ...'),b1map_params.nopuflags);
-            b1hdr = get_metadata(b1map_params.b1input(1,:));
-            
-            try
-                tmp = get_metadata_val(b1hdr{1},'B1mapNominalFAValues');
-                if isempty(tmp)
-                    hmri_log(sprintf('WARNING: using defaults value for nominal SE/STE flip angle values \n(%s) instead of metadata', ...
-                        sprintf('%d ',b1map_params.b1acq.beta)),b1map_params.defflags);
-                else b1map_params.b1acq.beta = tmp; 
-                end
-                
-                tmp = get_metadata_val(b1hdr{1},'B1mapMixingTime');
-                if isempty(tmp)
-                    hmri_log(sprintf('WARNING: using defaults value for mixing time \n(%d ms) instead of metadata', ...
-                    b1map_params.b1acq.TM),b1map_params.defflags);
-                else b1map_params.b1acq.TM = tmp; 
-                end
-                
-                tmp = get_metadata_val(b1hdr{1},'epiReadoutDuration'); % must take into account PAT but not PF acceleration
-                if isempty(tmp)
-                    hmri_log(sprintf('WARNING: using defaults value for EPI readout duration\n(%d ms) instead of metadata', ...
-                        b1map_params.b1acq.tert),b1map_params.defflags);
-                else b1map_params.b1acq.tert = tmp; 
-                end
-                
-                tmp = get_metadata_val(b1hdr{1},'PhaseEncodingDirectionSign');
-                if isempty(tmp)
-                    hmri_log(sprintf('WARNING: using defaults value for PE direction\n(%d) instead of metadata', ...
-                        b1map_params.b1acq.blipDIR),b1map_params.defflags);
-                else b1map_params.b1acq.blipDIR = tmp; 
-                end
-                
-                % consistency check for T1 value and field strength:
-                tmp = get_metadata_val(b1hdr{1},'MagneticFieldStrength');
-                supportedB0 = false;
-                matchT1fieldstrength = false;
-                if ~isempty(tmp)
-                    switch round(tmp)
-                        case 3
-                            supportedB0 = true;
-                            expectedT1 = 1192;
-                        case 7
-                            supportedB0 = true;
-                            expectedT1 = 1633;
-                        otherwise
-                            supportedB0 = false;
-                            expectedT1 = NaN;
-                    end
-                    if b1map_params.b1proc.T1 == expectedT1
-                        matchT1fieldstrength = true;
-                    end
-                    if ~supportedB0
-                        hmri_log(sprintf(['WARNING: field strength (B0 = %.0fT) not supported. The reference T1' ...
-                            '\nvalue for B1 map calculation for that field strength is not currently ' ...
-                            '\nimplemented in the hMRI-toolbox. Please make sure the assumed ' ...
-                            '\nvalue (T1 = %.0f ms) is correct, otherwise set it via a customised ' ...
-                            '\nB1 default file (config/local/hmri_b1_local_defaults.m).' ...
-                            '\nIf the value is already properly set, just ignore this message.'], ...
-                            tmp, b1map_params.b1proc.T1),b1map_params.defflags);
-                    else
-                        if ~matchT1fieldstrength && custom_def
-                            hmri_log(sprintf(['WARNING: the assumed T1 value for B1 map calculation does not ' ...
-                                '\nmatch the expected value for the used field strength: ' ...
-                                '\n    B0 = %.0fT, T1 = %d/%d (expected/actual) ms.' ...
-                                '\n\nPlease check T1 value is properly set in your local settings ' ...
-                                '\n(see hmri_def.b1map.i3D_EPI.b1proc.T1 in your customised ' ...
-                                '\n%s config file).' ...
-                                '\n\nRecommended values are: ' ...
-                                '\n    - @3T: T1 = 1192 ms' ...
-                                '\n    - @7T: T1 = 1633 ms' ...
-                                '\n\nIf the value was set differently on purpose, just ignore this message.'], ...
-                                tmp, expectedT1, b1map_params.b1proc.T1, char(spm_file(deffnam,'filename'))), b1map_params.defflags);
-                        elseif ~matchT1fieldstrength && ~custom_def
-                             hmri_log(sprintf(['WARNING: the assumed T1 value for B1 map calculation ' ...
-                                '\nhas been set to match the used field strength: ' ...
-                                '\n    B0 = %.0fT, T1 = %d ms.' ...
-                                '\n\nPlease consider to properly set the T1 value uing a local ' ...
-                                '\ndefaults file (see config/local/hmri_b1_local_defaults.m ' ...
-                                '\nand parameter hmri_def.b1map.i3D_EPI.b1proc.T1 therein).' ...
-                                '\n\nRecommended values are: ' ...
-                                '\n    - @3T: T1 = 1192 ms' ...
-                                '\n    - @7T: T1 = 1633 ms'], ...
-                                tmp, expectedT1),b1map_params.defflags);
-                            b1map_params.b1proc.T1 = expectedT1;
-                        end
-                    end
-                    b1map_params.b1proc.matchT1fieldstrength = matchT1fieldstrength;
-                    b1map_params.b1proc.expectedT1 = expectedT1;
-                end
-                    
-                
-                if ~isempty(b1map_params.b0input)
-                    % note that the current implementation assumes that
-                    % b0 input images = 2 magnitude images (1st and 2nd
-                    % echoes) and 1 presubtracted phase image.
-                    tmp = get_metadata_val(b1map_params.b0input(1,:),'EchoTime');
-                    if isempty(tmp)
-                        hmri_log(sprintf('WARNING: using defaults value for B0 mapping TEs\n(short TE=%.2fms) instead of metadata', ...
-                            b1map_params.b0acq.shortTE),b1map_params.defflags);
-                    else b1map_params.b0acq.shortTE = tmp; 
-                    end
-                    
-                    tmp = get_metadata_val(b1map_params.b0input(2,:),'EchoTime');
-                    if isempty(tmp)
-                        hmri_log(sprintf('WARNING: using defaults value for B0 mapping TEs\n(long TE=%.2fms) instead of metadata', ...
-                            b1map_params.b0acq.longTE),b1map_params.defflags);
-                    else b1map_params.b0acq.longTE = tmp; 
-                    end
-                    b1map_params.b0acq.iformat = 'PM';
-                end
-            catch %#ok<*CTCH>
-                hmri_log(sprintf(['WARNING: possibly no metadata associated to the input images. \n' ...
-                    'Default acquisition and processing parameters will be used.']),b1map_params.defflags);
-            end
-        end
-    case 'i3D_AFI'
-        if ~isempty(b1map_params.b1input)
-            hmri_log(sprintf('AFI protocol selected ...'),b1map_params.nopuflags);
-            b1hdr = get_metadata(b1map_params.b1input(1,:));
-            
-            try
-                tr = get_metadata_val(b1hdr{1},'RepetitionTimes');
-                if isempty(tr)
-                    hmri_log(sprintf('WARNING: using defaults values for TRs\n(TR ratio = %.1f) instead of metadata', ...
-                        b1map_params.b1acq.TR2TR1ratio),b1map_params.defflags);
-                else b1map_params.b1acq.TR2TR1ratio = tr(2)/tr(1); 
-                end
-                
-                tmp = get_metadata_val(b1hdr{1},'FlipAngle');
-                if isempty(tmp)
-                    hmri_log(sprintf('WARNING: using defaults value for flip ange \n(%d deg) instead of metadata', ...
-                        b1map_params.b1acq.alphanom), b1map_params.defflags);
-                else b1map_params.b1acq.alphanom = tmp; 
-                end
-            catch
-                hmri_log(sprintf(['WARNING: possibly no metadata associated to the input images. \n' ...
-                    'Default acquisition and processing parameters will be used.']),b1map_params.defflags);
-            end
-        end
-        
-    case 'tfl_b1_map'
-        if ~isempty(b1map_params.b1input)
-            hmri_log(sprintf('SIEMENS tfl_b1map protocol selected ...'),b1map_params.nopuflags);
-        end
-                        
-    case 'rf_map'
-        if ~isempty(b1map_params.b1input)
-            hmri_log(sprintf('SIEMENS rf_map protocol selected ...'),b1map_params.nopuflags);
-        end
-        
-    otherwise
-        hmri_log(sprintf(['WARNING: something must have gone wrong in the JOB configuration.\n' ...
-            '\tUnknown B1 processing methods, assuming "no B1 correction" mode.']),b1map_params.defflags);
-        b1_protocol = 'no_B1_correction';
-        b1map_params = hmri_get_defaults('b1map.no_B1_correction');
-end
-
-% print acquisition and processing parameters
-if isfield(b1map_params, 'b1acq')
-    hmri_log(sprintf('B1 acquisition parameters (check carefully!):\n\n%s', ...
-        printstruct(b1map_params.b1acq)),b1map_params.defflags);
-end
-if isfield(b1map_params, 'b0acq')
-    hmri_log(sprintf('B0 acquisition parameters (check carefully!):\n\n%s', ...
-        printstruct(b1map_params.b0acq)),b1map_params.defflags);
-end
-if isfield(b1map_params, 'b1proc')
-    hmri_log(sprintf('B1 processing parameters (check carefully!):\n\n%s', ...
-        printstruct(b1map_params.b1proc)),b1map_params.defflags);
-end
-
-end
-
-%=========================================================================%
-% To arrange the metadata structure for B1 map calculation output.
-%=========================================================================%
-function metastruc = init_b1_output_metadata(input_files, b1map_params)
-
-proc.descrip = ['hMRI toolbox - ' mfilename '.m - B1+ map calculation'];
-proc.version = hmri_get_version;
-proc.params = b1map_params;
-
-output.imtype = 'B1+ map';
-output.units = 'p.u.';
-
-metastruc = init_output_metadata_structure(input_files, proc, output);
-
-end
-
-%=========================================================================%
-% To rpint a structure into text - assumes simple structure (no
-% sub-structure in it at this point) 
-%=========================================================================%
-function s = printstruct(struc)
-
-s = '';
-fntmp = fieldnames(struc);
-for cf = 1:length(fntmp)
-    s = sprintf('%s %16s: %s\n', s, fntmp{cf}, num2str(struc.(fntmp{cf})));
-end
-end
->>>>>>> 2c55bb3d
+end