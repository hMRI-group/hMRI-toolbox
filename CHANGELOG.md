--- conflicted
+++ resolved
@@ -10,12 +10,9 @@
 - weighted least squares R2* fitting
 - cleaner input/output functions for map creation
 - several unit tests
-<<<<<<< HEAD
 - parameter error maps
 - weighted combination
-=======
 - nulling of bright voxels during unified segmentation to improve segmentation of anonymised data
->>>>>>> 3f12f01d
 
 ## [v0.3.0]
 
