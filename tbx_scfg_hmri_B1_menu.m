--- conflicted
+++ resolved
@@ -195,17 +195,10 @@
 % ---------------------------------------------------------------------
 % menu b1_type
 % ---------------------------------------------------------------------
-<<<<<<< HEAD
-b1_type         = cfg_choice;
-b1_type.tag     = 'b1_type';
-b1_type.name    = 'B1 bias correction method';
-b1_type.help    = {'Choose the methods for B1 bias correction.'
-=======
 b1_type        = cfg_choice;
 b1_type.tag    = 'b1_type';
 b1_type.name   = 'B1 bias correction';
 b1_type.help   = {'Choose the methods for B1 bias correction.'
->>>>>>> 18b3c01d
     ['Various types of B1 mapping protocols can be handled by the hMRI ' ...
     'toolbox. See list below for a ' ...
     'brief description of each type. Note that all types may not be ' ...
