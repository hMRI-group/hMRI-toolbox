function [R2s,extrapolated,SError]=hmri_calc_R2s(weighted_data,method)
% R2* estimation using an implementation of the ESTATICS
% model (Weiskopf2014). Can utilise weighted least squares (WLS) instead of
% the original ordinary least squares (OLS; Weiskopf2014) to account
% for the heteroscedasticity of log transformed data (Edwards2022).
%
% Input:
%   array of structures (one per contrast) in the form:
%     weighted(contrast).data (NvoxelsX x NvoxelsY x ... x Nechoes)
%     weighted(contrast).TE  (1 x Nechoes)
%   -Voxels must correspond between the weightings (i.e. the images should
%    have been resliced to the same space), but the sampled TEs may be
%    different.
%   -Nechoes must be at least 2 for each weighting.
%   -Because log(0) is ill-defined, zero values in any voxel will result
%    in NaN output for that voxel. To avoid potentially biasing the data,
%    we do not modify the input in any way to avoid this, and leave it to
%    the user to decide how to handle this case, e.g. by removing the
%    corresponding voxels from the input data or replacing zeroes with a
%    small positive number.
%
%   method:
%     string stating which log-linear estimation method to use.
%     -Options are: 'OLS'    (log-linear ordinary least squares estimate),
%                   'WLS[N]' (log-linear weighted least squares estimate
%                             with '[N]' iterations, where '[N]' is 1, 2 ,
%                             or 3; uses OLS signal estimates for initial
%                             weights),
%                   'NLLS_[METHOD]' (non-linear least squares estimate,
%                                    where [METHOD] is the method to be
%                                    used for the initial guess of the
%                                    parameters, e.g. 'ols' or 'wls1'; note
%                                    that while this is expected to be
%                                    accurate, this method is very slow!)
%     -The weights in the WLS case depend on the unknown true signal
%      intensities. These weights can be iteratively updated using the
%      estimated signal intensities. However the benefit of
%      iteratively updating the weights has been found to be relatively
%      small for typical MPM data, and so 'wls1' seems to be sufficient
%      to improve R2* map quality over OLS (Edwards2022).
%
% Outputs:
%   R2s (NvoxelsX x NvoxelsY x ...): the voxelwise-estimated
%       common R2* of the weightings.
%   extrapolated: cell array containing data extrapolated to TE=0 in the
%       same order as the input (e.g. matching contrast order).
%   SError.weighted: Per contrast root mean square error of signal minus 
%       fitted signal. Will be used for error maps.
%   SError.R2s: Root mean square residual of R2* fit.
%
% Examples:
%   OLS estimate of R2* from PD-weighted data array:
%       R2s = hmri_calc_R2s(struct('data',PDw,'TE',PDwTE),'OLS');
%
%   WLS estimate of R2* from PD-weighted data with 3 iterations:
%       R2s = hmri_calc_R2s(struct('data',PDw,'TE',PDwTE),'WLS3');
%
%   NLLS estimate of R2* from PD-weighted data using OLS for initial
%   parameters:
%       R2s = hmri_calc_R2s(struct('data',PDw,'TE',PDwTE),'NLLS_OLS');
%
%   ESTATICS estimate of common R2* of PD, T1, and MT-weighted data,
%   along with estimates of the extrapolation of the input data to TE=0:
%       [R2s,extrapolated] = hmri_calc_R2s([struct('data',PDw,'TEs',PDwTE),...
%           struct('data',T1w,'TE',T1wTE), struct('data',MTw,'TEs',MTwTE)],'OLS');
%
%   WLS-ESTATICS estimate of common R2* of PD, T1, and MT-weighted data
%   with 1 iteration:
%       R2s = hmri_calc_R2s([struct('data',PDw,'TE',PDwTE),...
%           struct('data',T1w,'TE',T1wTE), struct('data',MTw,'TE',MTwTE)],'WLS1');
%
% References:
%   Weiskopf et al. Front. Neurosci. (2014), "Estimating the apparent
%     transverse relaxation time (R2*) from images with different contrasts
%     (ESTATICS) reduces motion artifacts",
%     https://doi.org/10.3389/fnins.2014.00278
%   Edwards et al. Proc. Int. Soc. Magn. Reson. Med. (2022), "Robust and
%     efficient R2* estimation in human brain using log-linear weighted
%     least squares"
%   Mohammadi et al. NeuroImage (2022), "Error quantification in 
%     multi-parameter mapping facilitates robust estimation and enhanced 
%     group level sensitivity." 
%     https://doi.org/10.1016/j.neuroimage.2022.119529



assert(isstruct(weighted_data),'hmri:structError',['inputs must be structs; see help ' mfilename])

dims=size(weighted_data(1).data);
Nvoxels=prod(dims(1:end-1));
Nweighted=numel(weighted_data);

%% Build regression arrays
% Build design matrix
D=[];
for w=1:Nweighted
    d=zeros(length(weighted_data(w).TE),Nweighted+1);
    d(:,1)=-weighted_data(w).TE;
    d(:,w+1)=1;
    D=[D;d]; %#ok<AGROW>
end

% Build response variable vector
y=[];
for w=1:Nweighted
    
    nTEs=length(weighted_data(w).TE);
    assert(nTEs>1,'each weighting must have more than one TE')
    
    localDims=size(weighted_data(w).data);
    assert(localDims(end)==nTEs,'echoes must be in the final dimension')
    assert(prod(localDims(1:end-1))==Nvoxels,'all input data must have the same number of voxels');
    
    rData=reshape(weighted_data(w).data,Nvoxels,nTEs);
    
    % log(0) is not defined, so warn the user about zeroes in their data
    % for methods involving a log transform.
    % The warning can be disabled with "warning('off','hmri:zerosInInput')"
    if any(rData(:)==0)&&~contains(lower(method),'nlls')
        warning('hmri:zerosInInput',[...
            'Zero values detected in some voxels in the input data. This ',...
            'will cause estimation to fail in these voxels due to the log ',...
            'transform. If these voxels are background voxels, consider ',...
            'removing them from the input data matrices. ',...
            'Zero values which occur only at high TE in voxels of interest ',...
            'could be replaced with a small positive number, e.g. eps(1) ',...
            '(if the data magnitudes are ~1) or 1 if the data are ',...
            'integer-valued. Note: Care must be taken when replacing ',...
            'values, as this could bias the R2* estimation.']);
    end
    
    y=[y;rData.']; %#ok<AGROW>
end

%% Estimate R2*

switch lower(method)
    case 'ols'
        beta=OLS(log(y),D);
        beta(2:end,:)=exp(beta(2:end,:));
    case {'wls1','wls2','wls3'}
        % Number of WLS iterations is specified using 'WLS[N]', where '[N]'
        % is a positive integer
        r=regexp(lower(method),'^wls(\d+)$','tokens');
        niter=str2double(r{1}{1});
        
        logy=log(y);
        
        % Use OLS estimates for initial weights
        y0=exp(D*OLS(logy,D));
        
        % Loop over voxels
        parfor n=1:size(y,2)
            beta(:,n)=WLS(logy(:,n),D,y0(:,n),niter);
        end
        beta(2:end,:)=exp(beta(2:end,:));
        
    case {'nlls_ols','nlls_wls1','nlls_wls2','nlls_wls3'}
<<<<<<< HEAD
        % Check for NLLS case, where specification of the log-linear
        % initialisation method is in the method string following an
        % underscore
=======
        %lsqcurvefit uses optimization toolbox
        %Check both for the toolbox and/or an active license for it
        %Error if one of them is missing
        versionStruct = ver;
        versionCell = {versionStruct.Name};
        ver_status = any(ismember(versionCell, 'Optimization Toolbox'));
        [license_status,~] = license('checkout', 'Optimization_toolbox');
        if ver_status==0 || license_status==0
            error('hmri:NoOptimToolbox', "The methods 'nlls_ols','nlls_wls1','nlls_wls2','nlls_wls3' require Optimization Toolbox: either this toolbox and/or its license is missing." + ...
                " Please use another method which does not need the Optimization Toolbox such as 'ols','wls1','wls2','wls3'. ")
        end

        % Check for NLLS case, where specification of the log-linear 
        % initialisation method is in the method string following a hyphen
>>>>>>> ffa84442
        r=regexp(lower(method),'^nlls_(.*)$','tokens');
        initmethod=r{1}{1};
        
        % Initial estimate using log-linear method
        [R2s0,A0]=hmri_calc_R2s(weighted_data,initmethod);
        
        if ~exist('opt','var')
            opt=optimset('lsqcurvefit');
        end
        opt=optimset(opt,'Display','off');
        
        beta0=zeros(Nweighted+1,Nvoxels);
        beta0(1,:)=R2s0(:);
        for w=1:Nweighted
            beta0(w+1,:)=A0{w}(:);
        end
        
        expDecay=@(x,D) (D(:,2:end)*x(2:end)).*exp(x(1)*D(:,1));
      
        % Loop over voxels
        parfor n=1:size(y,2)
            beta(:,n)=lsqcurvefit(@(x,D)expDecay(x,D),beta0(:,n),D,y(:,n),[],[],opt);
        end
    otherwise
        error(['method ' method ' not recognised'])
end

%% Output
% extra unity in reshape argument avoids problems if size(dims)==2.
R2s=reshape(beta(1,:),[dims(1:end-1),1]);

% Extrapolate weightings to TE=0
if nargout>1
    extrapolated=cell(size(weighted_data)); % cell element per contrast
    for w=1:Nweighted
        extrapolatedData=beta(w+1,:);
        extrapolated{w}=reshape(extrapolatedData(:),[dims(1:end-1),1]);
    end
end

% residuals per contrast for error maps
if nargout>2
    
    % output is cell with element per contrast
    SError.weighted=cell(size(weighted_data));
    SError.R2s=zeros([dims(1:end-1),1]);
    for w = 1:Nweighted
        dims=size(weighted_data(w).data);
        TEs=reshape(weighted_data(w).TE,[ones(1,length(dims)-1),dims(end)]);
        
        % per contrast residual
        Ydiff=weighted_data(w).data-extrapolated{w}.*exp(-R2s.*TEs);
        SError.weighted{w} = rms(Ydiff,length(dims)); % rms along TE dimension
    end
    
    % Original implementation of R2* error
    SError.R2s = rms(log(y) - D*[beta(1,:);log(beta(2:end,:))],1);
    SError.R2s = reshape(SError.R2s,[dims(1:end-1),1]);
end

end

%% Fitting methods
function beta=OLS(y,D)
% allows for vectorized voxel processing

beta=(D'*D)\(D'*y);

end

function beta=WLS(y,D,y0,niter)
% y0 estimate needed for initial weights, could be raw y values or estimate
% from OLS.
% This function only allows single voxel processing!

% Fix number of iterations to avoid checking convergence of each voxel
for m=1:niter
    % weights are updated using latest parameter estimates
    W=diag(y0.*conj(y0));
    W=W./trace(W); % normalisation
    
    % WLS estimate
    beta=(D'*W*D)\(D'*W*y);
    
    y0=exp(D*beta);
end

end<|MERGE_RESOLUTION|>--- conflicted
+++ resolved
@@ -156,14 +156,9 @@
         beta(2:end,:)=exp(beta(2:end,:));
         
     case {'nlls_ols','nlls_wls1','nlls_wls2','nlls_wls3'}
-<<<<<<< HEAD
-        % Check for NLLS case, where specification of the log-linear
-        % initialisation method is in the method string following an
-        % underscore
-=======
-        %lsqcurvefit uses optimization toolbox
-        %Check both for the toolbox and/or an active license for it
-        %Error if one of them is missing
+        % lsqcurvefit uses optimization toolbox
+        % Check both for the toolbox and/or an active license for it
+        % Error if one of them is missing
         versionStruct = ver;
         versionCell = {versionStruct.Name};
         ver_status = any(ismember(versionCell, 'Optimization Toolbox'));
@@ -173,9 +168,9 @@
                 " Please use another method which does not need the Optimization Toolbox such as 'ols','wls1','wls2','wls3'. ")
         end
 
-        % Check for NLLS case, where specification of the log-linear 
-        % initialisation method is in the method string following a hyphen
->>>>>>> ffa84442
+        % Check for NLLS case, where specification of the log-linear
+        % initialisation method is in the method string following an
+        % underscore
         r=regexp(lower(method),'^nlls_(.*)$','tokens');
         initmethod=r{1}{1};
         
