--- conflicted
+++ resolved
@@ -388,7 +388,6 @@
         for ccon = 1:mpm_params.ncon
             % requires a minimum of neco4R2sfit echoes for a robust fit
             if mpm_params.estaticsR2s(ccon)
-
                 Pte0{ccon}  = fullfile(calcpath,[outbasename '_' mpm_params.input(ccon).tag 'w_' mpm_params.R2s_fit_method 'fit_TEzero.nii']);
                 Ni = hmri_create_nifti(Pte0{ccon}, V_pdw(1), dt, ...
                     sprintf('%s fit to TE=0 for %sw images - %d echoes', mpm_params.R2s_fit_method, mpm_params.input(ccon).tag, length(mpm_params.input(ccon).TE)));
@@ -450,8 +449,7 @@
             NSMmap = Ni;
         end
     end % init nifti objects for fullOLS case
-
-
+    
     fR2s_OLS    = fullfile(calcpath,[outbasename '_' mpm_params.output(mpm_params.qR2s).suffix '_' mpm_params.R2s_fit_method '.nii']);
     Ni = hmri_create_nifti(fR2s_OLS, V_pdw(1), dt, ...
         [mpm_params.R2s_fit_method ' R2* map [s-1]']);
@@ -464,11 +462,10 @@
             nechoes(ccon) = size(mpm_params.input(ccon).fnam,1);
         end
     end
-
         
     spm_progress_bar('Init',dm(3),[mpm_params.R2s_fit_method ' R2* fit','planes completed']);
     for p = 1:dm(3)
-       
+        
         for ccon = 1:mpm_params.ncon
             
             % only if enough echoes
@@ -509,8 +506,7 @@
                 NEmap(mpm_params.ncon+1).dat(:,:,p) = SError.R2s;
             end
         end
-
-                  
+                
         % NB: mat field defined by V_pdw => first PDw echo
         % threshold T2* at +/- 0.1ms or R2* at +/- 10000 *(1/sec), 
         % negative values are allowed to preserve Gaussian distribution.
@@ -746,13 +742,8 @@
     % T1 map and A/PD maps can only be calculated if T1w images are
     % available:
     if T1widx
-<<<<<<< HEAD
-        
-        T1w = spm_slice_vol(Vavg(T1widx),Vavg(T1widx).mat\M,dm(1:2),mpm_params.interp);
-=======
 
         T1w = hmri_read_vols(Vavg(T1widx),Ni,p,mpm_params.interp);
->>>>>>> 4cca3ca4
         
         % if "fullOLS" option enabled, use the OLS fit at TE=0 as
         % "T1w_forA"; otherwise use the average calculated earlier (by
@@ -832,16 +823,8 @@
             R1_forMT = hmri_calc_R1(struct('data',PDw,'fa',fa_pdw_rad,'TR',TR_pdw,'B1',B1_mtw),...
                 struct('data',T1w,'fa',fa_t1w_rad,'TR',TR_t1w,'B1',B1_mtw),...
                 mpm_params.small_angle_approx);
-<<<<<<< HEAD
-            A_forMT(isnan(A_forMT))=0;
-            
-            % MT in [p.u.]; offset by - famt * famt / 2 * 100 where MT_w = 0 (outside mask)
-            MT  = ( (A_forMT * fa_mtw_rad - MTw) ./ (MTw+eps) .* R1_forMT*TR_mtw - fa_mtw_rad^2 / 2 ) * 100;
-            
-=======
             MT = hmri_calc_MTsat(struct('data',MTw,'fa',fa_mtw_rad,'TR',TR_mtw,'B1',B1_mtw), A_forMT, R1_forMT);
 
->>>>>>> 4cca3ca4
             % f_T correction is applied either if:
             % - f_T has been provided as separate B1 mapping measurement (not
             % UNICORT!) or
@@ -850,20 +833,18 @@
             if (~isempty(f_T))&&(~mpm_params.UNICORT.R1 || mpm_params.UNICORT.MT)
                 MT = hmri_correct_MTsat(MT,f_T,mpm_params.MTsatB1CorrectionModel,mpm_params.MTsatB1CorrectionC);
             end
-<<<<<<< HEAD
             
             % truncate MT maps
-            tmp = MT;
-            tmp = max(min(tmp,threshall.MT),-threshall.MT);
-            Nmap(mpm_params.qMT).dat(:,:,p) = tmp;
-            
+            MT(isnan(MT))=0;
+            Nmap(mpm_params.qMT).dat(:,:,p) = max(min(MT,threshall.MT),-threshall.MT);
+
             if mpm_params.errormaps
                 Edata.MTw  = spm_slice_vol(Verror(MTwidx),Verror(MTwidx).mat\M,dm(1:2),mpm_params.interp);
                 
                 dMT = hmri_make_dMT(PDw,T1w,MTw,Edata.PDw,Edata.T1w,Edata.MTw,fa_pdw_rad,fa_t1w_rad,fa_mtw_rad,TR_pdw,TR_t1w,TR_mtw,mpm_params.small_angle_approx) * 100;
                 
                 if (~isempty(f_T))&&(~mpm_params.UNICORT.R1 || mpm_params.UNICORT.MT)
-                    dMT = dMT .* abs((1 - 0.4) ./ (1 - 0.4 * f_T));
+                    dMT = abs(hmri_correct_MTsat(dMT,f_T,mpm_params.MTsatB1CorrectionModel,mpm_params.MTsatB1CorrectionC);
                 end
                 
                 % truncate MT error maps
@@ -879,11 +860,6 @@
                 tmp(abs(tmp)==threshall.SNR_MT) = 0;
                 NSNRpara.MT.dat(:,:,p) = tmp; % has to become a default
             end
-=======
-
-            MT(isnan(MT))=0;
-            Nmap(mpm_params.qMT).dat(:,:,p) = max(min(MT,threshall.MT),-threshall.MT);
->>>>>>> 4cca3ca4
         end
     
     end
@@ -1227,7 +1203,7 @@
 % retrieved from previous step and applied onto the original A map.
 BFfnam = output_list.channel.biasfield{1};
 BF = double(spm_read_vols(spm_vol(BFfnam)));
-Y = BF.*spm_read_vols(spm_vol(fA));    
+Y = BF.*spm_read_vols(spm_vol(fA));
 
 % Calibration of flattened A map to % water content using typical white
 % matter value from the hmri_defaults (see hmri_def.PDproc.WMval)
@@ -1240,7 +1216,7 @@
 % Rescale error maps to match PD scaling
 if mpm_params.errormaps 
     PDerror = BF.*PDerror;
-    PDerror = PDerror/mean(A_WM(A_WM~=0))*69;
+    PDerror = abs(PDerror/mean(A_WM(A_WM~=0))*PDproc.WMval);
 end
 
 % MFC: Estimating Error for data set to catch bias field issues:
