# hMRI-toolbox changelog

This changelog documents all notable changes to the hMRI-toolbox.

Most recent version numbers *should* follow the [Semantic Versioning](https://semver.org/spec/v2.0.0.html) principles (e.g. bug fixes: x.x.1 > x.x.2, new feature with backward compatibility: x.2.x > x.3.0, major release affecting the way data are handled and processed: 1.x.x > 2.0.0).

## [unreleased]
### Added
- option to choose different models and parameters for B1-correction of MTsat
<<<<<<< HEAD
- set default WM percent value in hmri_defaults
- fix crash if input images have different matrix sizes, and warn
- parameter error maps
- robust combination of two runs using error maps
=======
- set default WM percent value in hmri_defaults.
>>>>>>> 035b4848

### Fixed
- replace `datestr(now)` with `datetime('now')` in line with [MATLAB recommendation](https://mathworks.com/help/matlab/matlab_prog/replace-discouraged-instances-of-serial-date-numbers-and-date-strings.html)
- fix crash if input images have different matrix sizes, and warn
- make B1-map creation using 3DEPI SE/STE and AFI methods fall back to defaults without sidecar files, rather than crash
- Modify the filenames as files are copied to RFsensCalc to prevent overwriting in further processing
- batch interface now enforces the number of B1 input images correctly for B1 mapping methods which only need two images.

## [v0.6.1]
### Fixed
- The local config files have been converted to scripts for compatibility with compiled version
- function-evaluate SPM-struct (preproc8.val) for SPM development version compatibility
- copy acquisition metadata to TE=0 volumes in Results/Supplementary folder after map creation so they can be used as input to the toolbox if needed

## [v0.6.0]
### Added
- support for reading RepetitionTime from individual file metadata for AFI B1-mapping data (i.e. support for [qMRI-BIDS formatted data](https://bids-specification.readthedocs.io/en/latest/appendices/qmri.html#field-maps))

### Fixed
- issue #5: fixed version check for compiled toolbox
- QUIQI check: dependence on stats toolbox
- issue #14 (Spatial processing: Inverse deformation field moved along with forward deformation field to requested folder)
- issue #59: both the [qform and the sform](https://nifti.nimh.nih.gov/nifti-1/documentation/nifti1fields/nifti1fields_pages/qsform.html) of the first PD-weighted image are now propagated to the quantitative maps, rather than just the sform
- Add OSF interface to download test files directly from the online storage

### Breaking changes
- AFI B1 mapping data must be entered in the opposite order to previously (for sequence programmers: the assumption is now made that the order of `alTR` strictly reflects the order of acquisition, rather than being sorted). A warning will be printed if the toolbox detects that the data might have been provided in the wrong order (see changes made in [#41](https://github.com/hMRI-group/hMRI-toolbox/pull/41)). Note that while this is a breaking change, it should make data sorting more logical.

## [v0.5.0]

### Added
- double angle mapping (DAM) B1 mapping option
- option to test ambiguous angle ranges beyond [0,90] and [90,180] degrees for SE/STE B1 mapping (nAmbiguousAngles b1 defaults parameter)
- various B1 input checking
- smoothing and masking options for all appropriate B1 mapping methods

### Fixed
- issue #42 (Non-matching filename length can cause AFI B1 calculation crash)
- issue #46 (Toolbox expects SE/STE input sorted by echo and flip angle whereas BIDS sorts by flip angle then echo)
- issue #26 (Possible bug in calculation of B1 maps with SE/STE EPI)
- SE/STE B1 mapping calculation can now no longer select both ambiguous angles for a given SE/STE pair

## [v0.4.0]

### Added
- weighted least squares R2* fitting
- cleaner input/output functions for map creation
- several unit tests
- nulling of bright voxels during unified segmentation to improve segmentation of anonymised data

## [v0.3.0]

### Added
- QUIQI
- quality control tool

## [v0.2.6]

### Fixed
- Make cell processing code run for all paths of `get_metadata_val` so that TR, TE and FA can be read from the nifti description field if needed

## [v0.2.5]

- Provides option to remove the small angle approximation when calculating R1 and PD
- Bugfix for reverse phase encoding direction 3D-EPI on Siemens scanners
- Experimental BIDS support

## [v0.2.4]

- added back accidentally removed B1 mapping options

## [v0.2.3]

- allow calculation of B1 maps independently of the rest of the quantitative maps

## [v0.2.2]

- fix problem with broken JSON serialisation
- open files read only where possible

## [v0.2.1]

fix for issue #6

## [v0.2.0]

### Fixed

Many small bugs - refer to commits for details...

### Added

- **DICOM import for Philips data**:           
    Properly accounts for the rescaling factor for quantitative analysis
    (see Chenevert *et al.* 2014).

- **Tracking Matlab version number** in the JSON metadata.

### Changed

- **MT saturation map file name** from `*_MT` to `*_MTsat`.

## [v0.1.2-beta]

### Fixed

Many small bugs - refer to commits for details...

### Added

- **Single echo VFA approach**:
Implemented with a default minimum number of echoes for R2* calculation of 4.
The number of echoes used is logged and a general warning informs the user about data interpretation when R2* map derived from only a few echoes.

- **Metadata & processing parameters**:
Bunch of modifications to improve the readability and completeness of the metadata, for each output image as well as for the processing parameters.

- **UNICORT-generated R1 and B1 to calculate PD and MT maps**:
This option has not been thoroughly tested.
Made available under "ADVANCED USERS ONLY": the option to use the R1-UNICORT-derived B1 map for B1 transmit bias correction in PD and MT maps can only be enabled by an advanced user implementing customized defaults.

- **Example files**: For defaults customization and toolbox configuration examples.

- **New option to disable the coregistration steps**:
Coregistration shouldn't be disabled but it can be convenient in specific cases (simulated data, phantom data).
Option made available under "ADVANCED USERS ONLY", i.e. can only be modified by an advanced user implementing customized defaults.
When enabled (defaults), all input images to hmri_create_MTProt.m (transmit and receive fields, T1w and MTw images) are coregistered to the PDw average (or TE=0 fit) image (see hmri_create_MTProt.m).

### Changed

- **Options for RF sensitivity bias field correction**:
The available options are now `None`, `Unified Segmentation`(default), `Single` and `Per contrast`.
Beware that the previously implemented `None`option corresponds to the current `Unified Segmentation`!!!
Batch files saved with the previous version are not fully compatible with the current version and must be adapted.

## [v0.1.1-beta]

First public beta-version of the hMRI-toolbox.

Modular structure including the following modules:
- `Configure toolbox`
- `DICOM Import`
- `Auto-Reorient`
- `Create hMRI maps`
- `Process hMRI maps`

## [v0.2.0] (released 2018-12-20)

### Fixed

Many small bugs - refer to commits for details...

### Added

- **DICOM import for Philips data**:           
    Properly accounts for the rescaling factor for quantitative analysis
    (see Chenevert *et al.* 2014).

- **Tracking Matlab version number** in the JSON metadata.

### Changed

- **MT saturation map file name** from `*_MT` to `*_MTsat`.


## [v0.1.2-beta2] (released 2018-07-30)

### Fixed

Many small bugs - refer to commits for details...

### Added

- **Rescaling factor to pre-processed B1**:
To deal with B1 maps that are not in p.u. of the nominal flip angle.
Percent units expected by the hMRI-toolbox, but...
The current BIDS proposal is to have B1 maps scaled so that a value of 1 corresponds to the nominal flip angle.
To be continued...

- **Logging processing messages**:
In order to review and keep track of info, warnings and other messages coming up during data processing, all messages are logged using the hmri_log.m script.
Various options available (pop-up messages, messages logged to the Matlab Command Window, messages saved into a log file).
Improved tracking and readability of the messages, with more explicit descriptions and improved uniformity of the used format.

### Changed

- **Imperfect spoiling correction disabled by default**:
To avoid confusion and resulting mistake (applying correction coefficients to the wrong sequence).
With the publication of "standard MPM protocols", it is likely to have new protocols implemented with sequences other than the customised sequences for which the correction coefficients have been calculated.
Therefore the TR and FA criteria are not sufficient any longer to identify the right set of correction coeficients to be used unambiguously :/...


## [v0.1.2-beta] (released 2018-06-15)

### Fixed

Many small bugs - refer to commits for details...

### Added

- **Single echo VFA approach**:
Implemented with a default minimum number of echoes for R2* calculation of 4.
The number of echoes used is logged and a general warning informs the user
about data interpretation when R2* map derived from only a few echoes.

- **Metadata & processing parameters**:
Bunch of modifications to improve the readability and completeness of the metadata, for each output image as well as for the processing parameters.

- **UNICORT-generated R1 and B1 to calculate PD and MT maps**:
This option has not been thoroughly tested.
Made available under "ADVANCED USERS ONLY": the option to use the R1-UNICORT-derived
B1 map for B1 transmit bias correction in PD and MT maps can only be
enabled by an advanced user implementing customized defaults.

- **Example files**: For defaults customization and toolbox configuration examples.

- **New option to disable the coregistration steps**:
Coregistration shouldn't be disabled but it can be convenient in specific
cases (simulated data, phantom data).
Option made available under "ADVANCED USERS ONLY", i.e. can only be
modified by an advanced user implementing customized defaults.
When enabled (defaults), all input images to hmri_create_MTProt.m (transmit and receive
fields, T1w and MTw images) are coregistered to the PDw average (or TE=0
fit) image (see hmri_create_MTProt.m).

### Changed

- **Options for RF sensitivity bias field correction**:
The available options are now `None`, `Unified Segmentation`(default), `Single` and `Per contrast`.
Beware that the previously implemented `None`option corresponded to the current `Unified Segmentation`!!!
Batch files saved with the previous version are not fully compatible with the current version and must be adapted.


## [v0.1.1-beta] (released 2017-11-14)

### First public beta-version of the hMRI-toolbox.

Modular structure including the following modules:
- `Configure toolbox`
- `DICOM Import`
- `Auto-Reorient`
- `Create hMRI maps`
- `Process hMRI maps`

## [v0.1.0] (released 2016-11-02)

### First stable version of the VBQ toolbox

Considered as mainstream among the various sites taking part in the project
and starting point for the hMRI-toolbox development.<|MERGE_RESOLUTION|>--- conflicted
+++ resolved
@@ -7,14 +7,9 @@
 ## [unreleased]
 ### Added
 - option to choose different models and parameters for B1-correction of MTsat
-<<<<<<< HEAD
 - set default WM percent value in hmri_defaults
-- fix crash if input images have different matrix sizes, and warn
 - parameter error maps
 - robust combination of two runs using error maps
-=======
-- set default WM percent value in hmri_defaults.
->>>>>>> 035b4848
 
 ### Fixed
 - replace `datestr(now)` with `datetime('now')` in line with [MATLAB recommendation](https://mathworks.com/help/matlab/matlab_prog/replace-discouraged-instances-of-serial-date-numbers-and-date-strings.html)
