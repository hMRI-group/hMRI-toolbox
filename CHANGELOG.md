# hMRI-toolbox changelog

This changelog documents all notable changes to the hMRI-toolbox.

Most recent version numbers *should* follow the [Semantic Versioning](https://semver.org/spec/v2.0.0.html) principles (e.g. bug fixes: x.x.1 > x.x.2, new feature with backward compatibility: x.2.x > x.3.0, major release affecting the way data are handled and processed: 1.x.x > 2.0.0).
## [unreleased]
<<<<<<< HEAD
### Added
=======
## [v0.6.1]
### Fixed
- The local config files have been converted to scripts for compatibility with compiled version
- function-evaluate SPM-struct (preproc8.val) for SPM development version compatibility.
>>>>>>> 0f7083b2
- copy acquisition metadata to TE=0 volumes in Results/Supplementary folder after map creation so they can be used as input to the toolbox if needed
- option to choose different models and parameters for B1-correction of MTsat

<<<<<<< HEAD
### Fixed
- function-evaluate SPM-struct (preproc8.val) for SPM development version compatibility.

=======
>>>>>>> 0f7083b2
## [v0.6.0]
### Added
- support for reading RepetitionTime from individual file metadata for AFI B1-mapping data (i.e. support for [qMRI-BIDS formatted data](https://bids-specification.readthedocs.io/en/latest/appendices/qmri.html#field-maps))

### Fixed
- issue #5: fixed version check for compiled toolbox
- QUIQI check: dependence on stats toolbox
- issue #14 (Spatial processing: Inverse deformation field moved along with forward deformation field to requested folder)
- issue #59: both the [qform and the sform](https://nifti.nimh.nih.gov/nifti-1/documentation/nifti1fields/nifti1fields_pages/qsform.html) of the first PD-weighted image are now propagated to the quantitative maps, rather than just the sform
- Add OSF interface to download test files directly from the online storage

### Breaking changes
- AFI B1 mapping data must be entered in the opposite order to previously (for sequence programmers: the assumption is now made that the order of `alTR` strictly reflects the order of acquisition, rather than being sorted). A warning will be printed if the toolbox detects that the data might have been provided in the wrong order (see changes made in [#41](https://github.com/hMRI-group/hMRI-toolbox/pull/41)). Note that while this is a breaking change, it should make data sorting more logical.

## [v0.5.0]

### Added
- double angle mapping (DAM) B1 mapping option
- option to test ambiguous angle ranges beyond [0,90] and [90,180] degrees for SE/STE B1 mapping (nAmbiguousAngles b1 defaults parameter)
- various B1 input checking
- smoothing and masking options for all appropriate B1 mapping methods

### Fixed
- issue #42 (Non-matching filename length can cause AFI B1 calculation crash)
- issue #46 (Toolbox expects SE/STE input sorted by echo and flip angle whereas BIDS sorts by flip angle then echo)
- issue #26 (Possible bug in calculation of B1 maps with SE/STE EPI)
- SE/STE B1 mapping calculation can now no longer select both ambiguous angles for a given SE/STE pair

## [v0.4.0]

### Added
- weighted least squares R2* fitting
- cleaner input/output functions for map creation
- several unit tests
- nulling of bright voxels during unified segmentation to improve segmentation of anonymised data

## [v0.3.0]

### Added
- QUIQI
- quality control tool

## [v0.2.6]

### Fixed
- Make cell processing code run for all paths of `get_metadata_val` so that TR, TE and FA can be read from the nifti description field if needed

## [v0.2.5]

- Provides option to remove the small angle approximation when calculating R1 and PD
- Bugfix for reverse phase encoding direction 3D-EPI on Siemens scanners
- Experimental BIDS support

## [v0.2.4]

- added back accidentally removed B1 mapping options

## [v0.2.3]

- allow calculation of B1 maps independently of the rest of the quantitative maps

## [v0.2.2]

- fix problem with broken JSON serialisation
- open files read only where possible

## [v0.2.1]

fix for issue #6

## [v0.2.0]

### Fixed

Many small bugs - refer to commits for details...

### Added

- **DICOM import for Philips data**:           
    Properly accounts for the rescaling factor for quantitative analysis
    (see Chenevert *et al.* 2014).

- **Tracking Matlab version number** in the JSON metadata.

### Changed

- **MT saturation map file name** from `*_MT` to `*_MTsat`.

## [v0.1.2-beta]

### Fixed

Many small bugs - refer to commits for details...

### Added

- **Single echo VFA approach**:
Implemented with a default minimum number of echoes for R2* calculation of 4.
The number of echoes used is logged and a general warning informs the user about data interpretation when R2* map derived from only a few echoes.

- **Metadata & processing parameters**:
Bunch of modifications to improve the readability and completeness of the metadata, for each output image as well as for the processing parameters.

- **UNICORT-generated R1 and B1 to calculate PD and MT maps**:
This option has not been thoroughly tested.
Made available under "ADVANCED USERS ONLY": the option to use the R1-UNICORT-derived B1 map for B1 transmit bias correction in PD and MT maps can only be enabled by an advanced user implementing customized defaults.

- **Example files**: For defaults customization and toolbox configuration examples.

- **New option to disable the coregistration steps**:
Coregistration shouldn't be disabled but it can be convenient in specific cases (simulated data, phantom data).
Option made available under "ADVANCED USERS ONLY", i.e. can only be modified by an advanced user implementing customized defaults.
When enabled (defaults), all input images to hmri_create_MTProt.m (transmit and receive fields, T1w and MTw images) are coregistered to the PDw average (or TE=0 fit) image (see hmri_create_MTProt.m).

### Changed

- **Options for RF sensitivity bias field correction**:
The available options are now `None`, `Unified Segmentation`(default), `Single` and `Per contrast`.
Beware that the previously implemented `None`option corresponds to the current `Unified Segmentation`!!!
Batch files saved with the previous version are not fully compatible with the current version and must be adapted.

## [v0.1.1-beta]

First public beta-version of the hMRI-toolbox.

Modular structure including the following modules:
- `Configure toolbox`
- `DICOM Import`
- `Auto-Reorient`
- `Create hMRI maps`
- `Process hMRI maps`

## [v0.2.0] (released 2018-12-20)

### Fixed

Many small bugs - refer to commits for details...

### Added

- **DICOM import for Philips data**:           
    Properly accounts for the rescaling factor for quantitative analysis
    (see Chenevert *et al.* 2014).

- **Tracking Matlab version number** in the JSON metadata.

### Changed

- **MT saturation map file name** from `*_MT` to `*_MTsat`.


## [v0.1.2-beta2] (released 2018-07-30)

### Fixed

Many small bugs - refer to commits for details...

### Added

- **Rescaling factor to pre-processed B1**:
To deal with B1 maps that are not in p.u. of the nominal flip angle.
Percent units expected by the hMRI-toolbox, but...
The current BIDS proposal is to have B1 maps scaled so that a value of 1 corresponds to the nominal flip angle.
To be continued...

- **Logging processing messages**:
In order to review and keep track of info, warnings and other messages coming up during data processing, all messages are logged using the hmri_log.m script.
Various options available (pop-up messages, messages logged to the Matlab Command Window, messages saved into a log file).
Improved tracking and readability of the messages, with more explicit descriptions and improved uniformity of the used format.

### Changed

- **Imperfect spoiling correction disabled by default**:
To avoid confusion and resulting mistake (applying correction coefficients to the wrong sequence).
With the publication of "standard MPM protocols", it is likely to have new protocols implemented with sequences other than the customised sequences for which the correction coefficients have been calculated.
Therefore the TR and FA criteria are not sufficient any longer to identify the right set of correction coeficients to be used unambiguously :/...


## [v0.1.2-beta] (released 2018-06-15)

### Fixed

Many small bugs - refer to commits for details...

### Added

- **Single echo VFA approach**:
Implemented with a default minimum number of echoes for R2* calculation of 4.
The number of echoes used is logged and a general warning informs the user
about data interpretation when R2* map derived from only a few echoes.

- **Metadata & processing parameters**:
Bunch of modifications to improve the readability and completeness of the metadata, for each output image as well as for the processing parameters.

- **UNICORT-generated R1 and B1 to calculate PD and MT maps**:
This option has not been thoroughly tested.
Made available under "ADVANCED USERS ONLY": the option to use the R1-UNICORT-derived
B1 map for B1 transmit bias correction in PD and MT maps can only be
enabled by an advanced user implementing customized defaults.

- **Example files**: For defaults customization and toolbox configuration examples.

- **New option to disable the coregistration steps**:
Coregistration shouldn't be disabled but it can be convenient in specific
cases (simulated data, phantom data).
Option made available under "ADVANCED USERS ONLY", i.e. can only be
modified by an advanced user implementing customized defaults.
When enabled (defaults), all input images to hmri_create_MTProt.m (transmit and receive
fields, T1w and MTw images) are coregistered to the PDw average (or TE=0
fit) image (see hmri_create_MTProt.m).

### Changed

- **Options for RF sensitivity bias field correction**:
The available options are now `None`, `Unified Segmentation`(default), `Single` and `Per contrast`.
Beware that the previously implemented `None`option corresponded to the current `Unified Segmentation`!!!
Batch files saved with the previous version are not fully compatible with the current version and must be adapted.


## [v0.1.1-beta] (released 2017-11-14)

### First public beta-version of the hMRI-toolbox.

Modular structure including the following modules:
- `Configure toolbox`
- `DICOM Import`
- `Auto-Reorient`
- `Create hMRI maps`
- `Process hMRI maps`

## [v0.1.0] (released 2016-11-02)

### First stable version of the VBQ toolbox

Considered as mainstream among the various sites taking part in the project
and starting point for the hMRI-toolbox development.<|MERGE_RESOLUTION|>--- conflicted
+++ resolved
@@ -3,24 +3,17 @@
 This changelog documents all notable changes to the hMRI-toolbox.
 
 Most recent version numbers *should* follow the [Semantic Versioning](https://semver.org/spec/v2.0.0.html) principles (e.g. bug fixes: x.x.1 > x.x.2, new feature with backward compatibility: x.2.x > x.3.0, major release affecting the way data are handled and processed: 1.x.x > 2.0.0).
+
 ## [unreleased]
-<<<<<<< HEAD
-### Added
-=======
+### Added
+- option to choose different models and parameters for B1-correction of MTsat
+
 ## [v0.6.1]
 ### Fixed
 - The local config files have been converted to scripts for compatibility with compiled version
 - function-evaluate SPM-struct (preproc8.val) for SPM development version compatibility.
->>>>>>> 0f7083b2
 - copy acquisition metadata to TE=0 volumes in Results/Supplementary folder after map creation so they can be used as input to the toolbox if needed
-- option to choose different models and parameters for B1-correction of MTsat
-
-<<<<<<< HEAD
-### Fixed
-- function-evaluate SPM-struct (preproc8.val) for SPM development version compatibility.
-
-=======
->>>>>>> 0f7083b2
+
 ## [v0.6.0]
 ### Added
 - support for reading RepetitionTime from individual file metadata for AFI B1-mapping data (i.e. support for [qMRI-BIDS formatted data](https://bids-specification.readthedocs.io/en/latest/appendices/qmri.html#field-maps))
